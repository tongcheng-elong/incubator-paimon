/*
 * Licensed to the Apache Software Foundation (ASF) under one
 * or more contributor license agreements.  See the NOTICE file
 * distributed with this work for additional information
 * regarding copyright ownership.  The ASF licenses this file
 * to you under the Apache License, Version 2.0 (the
 * "License"); you may not use this file except in compliance
 * with the License.  You may obtain a copy of the License at
 *
 * http://www.apache.org/licenses/LICENSE-2.0
 *
 * Unless required by applicable law or agreed to in writing, software
 * distributed under the License is distributed on an "AS IS" BASIS,
 * WITHOUT WARRANTIES OR CONDITIONS OF ANY KIND, either express or implied.
 * See the License for the specific language governing permissions and
 * limitations under the License.
 */

package org.apache.paimon.hive;

import org.apache.paimon.CoreOptions;
import org.apache.paimon.annotation.VisibleForTesting;
import org.apache.paimon.catalog.AbstractCatalog;
import org.apache.paimon.catalog.CatalogLock;
import org.apache.paimon.catalog.Identifier;
import org.apache.paimon.fs.FileIO;
import org.apache.paimon.fs.Path;
import org.apache.paimon.metastore.MetastoreClient;
import org.apache.paimon.operation.Lock;
import org.apache.paimon.options.OptionsUtils;
import org.apache.paimon.schema.Schema;
import org.apache.paimon.schema.SchemaChange;
import org.apache.paimon.schema.SchemaManager;
import org.apache.paimon.schema.TableSchema;
import org.apache.paimon.table.TableType;
import org.apache.paimon.types.DataField;

import org.apache.flink.table.hive.LegacyHiveClasses;
import org.apache.hadoop.conf.Configuration;
import org.apache.hadoop.hive.conf.HiveConf;
import org.apache.hadoop.hive.metastore.HiveMetaHookLoader;
import org.apache.hadoop.hive.metastore.HiveMetaStoreClient;
import org.apache.hadoop.hive.metastore.IMetaStoreClient;
import org.apache.hadoop.hive.metastore.RetryingMetaStoreClient;
import org.apache.hadoop.hive.metastore.api.AlreadyExistsException;
import org.apache.hadoop.hive.metastore.api.Database;
import org.apache.hadoop.hive.metastore.api.FieldSchema;
import org.apache.hadoop.hive.metastore.api.NoSuchObjectException;
import org.apache.hadoop.hive.metastore.api.SerDeInfo;
import org.apache.hadoop.hive.metastore.api.StorageDescriptor;
import org.apache.hadoop.hive.metastore.api.Table;
import org.apache.hadoop.hive.metastore.api.UnknownDBException;
import org.apache.hadoop.hive.metastore.api.hive_metastoreConstants;
import org.apache.thrift.TException;
import org.slf4j.Logger;
import org.slf4j.LoggerFactory;

import javax.annotation.Nullable;

import java.io.File;
import java.io.FileNotFoundException;
import java.io.IOException;
import java.io.InputStream;
import java.lang.reflect.Method;
import java.util.ArrayList;
import java.util.Arrays;
import java.util.Collections;
import java.util.HashMap;
import java.util.HashSet;
import java.util.List;
import java.util.Locale;
import java.util.Map;
import java.util.Optional;
import java.util.Set;
import java.util.concurrent.ConcurrentHashMap;
import java.util.function.Function;
import java.util.stream.Collectors;

import static org.apache.paimon.hive.HiveCatalogLock.acquireTimeout;
import static org.apache.paimon.hive.HiveCatalogLock.checkMaxSleep;
import static org.apache.paimon.hive.HiveCatalogOptions.LOCATION_IN_PROPERTIES;
import static org.apache.paimon.options.CatalogOptions.LOCK_ENABLED;
import static org.apache.paimon.options.CatalogOptions.TABLE_TYPE;
import static org.apache.paimon.utils.Preconditions.checkState;
import static org.apache.paimon.utils.StringUtils.isNullOrWhitespaceOnly;

/** A catalog implementation for Hive. */
public class HiveCatalog extends AbstractCatalog {
    private static final Logger LOG = LoggerFactory.getLogger(HiveCatalog.class);

    // we don't include paimon-hive-connector as dependencies because it depends on
    // hive-exec
    private static final String INPUT_FORMAT_CLASS_NAME =
            "org.apache.paimon.hive.mapred.PaimonInputFormat";
    private static final String OUTPUT_FORMAT_CLASS_NAME =
            "org.apache.paimon.hive.mapred.PaimonOutputFormat";
    private static final String SERDE_CLASS_NAME = "org.apache.paimon.hive.PaimonSerDe";
    private static final String STORAGE_HANDLER_CLASS_NAME =
            "org.apache.paimon.hive.PaimonStorageHandler";

    public static final String HIVE_SITE_FILE = "hive-site.xml";

    private final HiveConf hiveConf;
    private final String clientClassName;
    private final IMetaStoreClient client;
    private final String warehouse;

    private final LocationHelper locationHelper;

    public HiveCatalog(FileIO fileIO, HiveConf hiveConf, String clientClassName, String warehouse) {
        this(fileIO, hiveConf, clientClassName, Collections.emptyMap(), warehouse);
    }

    public HiveCatalog(
            FileIO fileIO,
            HiveConf hiveConf,
            String clientClassName,
            Map<String, String> options,
            String warehouse) {
        super(fileIO, options);
        this.hiveConf = hiveConf;
        this.clientClassName = clientClassName;
        this.warehouse = warehouse;

        boolean needLocationInProperties =
                hiveConf.getBoolean(
                        LOCATION_IN_PROPERTIES.key(), LOCATION_IN_PROPERTIES.defaultValue());
        if (needLocationInProperties) {
            locationHelper = new TBPropertiesLocationHelper();
        } else {
            // set the warehouse location to the hiveConf
            hiveConf.set(HiveConf.ConfVars.METASTOREWAREHOUSE.varname, warehouse);
            locationHelper = new StorageLocationHelper();
        }

        this.client = createClient(hiveConf, clientClassName);
    }

    @Override
    public Path getDataTableLocation(Identifier identifier) {
        try {
            Table table = client.getTable(identifier.getDatabaseName(), identifier.getObjectName());
            return new Path(table.getSd().getLocation());
        } catch (TException e) {
            throw new RuntimeException("Failed to get table location", e);
        }
    }

    @Override
    public Optional<CatalogLock.Factory> lockFactory() {
        return lockEnabled()
                ? Optional.of(HiveCatalogLock.createFactory(hiveConf, clientClassName))
                : Optional.empty();
    }

    private boolean lockEnabled() {
        return Boolean.parseBoolean(
                hiveConf.get(LOCK_ENABLED.key(), LOCK_ENABLED.defaultValue().toString()));
    }

    @Override
    public Optional<MetastoreClient.Factory> metastoreClientFactory(Identifier identifier) {
        try {
            return Optional.of(
                    new HiveMetastoreClient.Factory(
                            identifier, getDataTableSchema(identifier), hiveConf, clientClassName));
        } catch (TableNotExistException e) {
            throw new RuntimeException(
                    "Table " + identifier + " does not exist. This is unexpected.", e);
        }
    }

    @Override
    public List<String> listDatabases() {
        try {
            return client.getAllDatabases();
        } catch (TException e) {
            throw new RuntimeException("Failed to list all databases", e);
        }
    }

    @Override
    public boolean databaseExists(String databaseName) {
        if (isSystemDatabase(databaseName)) {
            return true;
        }
        try {
            client.getDatabase(databaseName);
            return true;
        } catch (NoSuchObjectException e) {
            return false;
        } catch (TException e) {
            throw new RuntimeException(
                    "Failed to determine if database " + databaseName + " exists", e);
        }
    }

    @Override
    public void createDatabase(String name, boolean ignoreIfExists)
            throws DatabaseAlreadyExistException {
        if (isSystemDatabase(name)) {
            throw new ProcessSystemDatabaseException();
        }
        try {
            client.createDatabase(convertToDatabase(name));

            locationHelper.createPathIfRequired(databasePath(name), fileIO);
        } catch (AlreadyExistsException e) {
            if (!ignoreIfExists) {
                throw new DatabaseAlreadyExistException(name, e);
            }
        } catch (TException | IOException e) {
            throw new RuntimeException("Failed to create database " + name, e);
        }
    }

    @Override
    public void dropDatabase(String name, boolean ignoreIfNotExists, boolean cascade)
            throws DatabaseNotExistException, DatabaseNotEmptyException {
        if (isSystemDatabase(name)) {
            throw new ProcessSystemDatabaseException();
        }
        try {
            if (!cascade && client.getAllTables(name).size() > 0) {
                throw new DatabaseNotEmptyException(name);
            }

            locationHelper.dropPathIfRequired(databasePath(name), fileIO);
            client.dropDatabase(name, true, false, true);
        } catch (NoSuchObjectException | UnknownDBException e) {
            if (!ignoreIfNotExists) {
                throw new DatabaseNotExistException(name, e);
            }
        } catch (TException | IOException e) {
            throw new RuntimeException("Failed to drop database " + name, e);
        }
    }

    @Override
    public List<String> listTables(String databaseName) throws DatabaseNotExistException {
        if (isSystemDatabase(databaseName)) {
            return GLOBAL_TABLES;
        }
        try {
            return client.getAllTables(databaseName).stream()
                    .filter(
                            tableName -> {
                                Identifier identifier = new Identifier(databaseName, tableName);
                                // the environment here may not be able to access non-paimon
                                // tables.
                                // so we just check the schema file first
                                return schemaFileExists(identifier)
                                        && paimonTableExists(identifier);
                            })
                    .collect(Collectors.toList());
        } catch (UnknownDBException e) {
            throw new DatabaseNotExistException(databaseName, e);
        } catch (TException e) {
            throw new RuntimeException("Failed to list all tables in database " + databaseName, e);
        }
    }

    @Override
    public TableSchema getDataTableSchema(Identifier identifier) throws TableNotExistException {
        if (!paimonTableExists(identifier)) {
            throw new TableNotExistException(identifier);
        }
        Path tableLocation = getDataTableLocation(identifier);
        return new SchemaManager(fileIO, tableLocation)
                .latest()
                .orElseThrow(() -> new RuntimeException("There is no paimond in " + tableLocation));
    }

    @Override
    public void dropTable(Identifier identifier, boolean ignoreIfNotExists)
            throws TableNotExistException {
        checkNotSystemTable(identifier, "dropTable");
        if (!paimonTableExists(identifier)) {
            if (ignoreIfNotExists) {
                return;
            } else {
                throw new TableNotExistException(identifier);
            }
        }

        try {
            client.dropTable(
                    identifier.getDatabaseName(), identifier.getObjectName(), true, false, true);
            // Deletes table directory to avoid schema in filesystem exists after dropping hive
            // table successfully to keep the table consistency between which in filesystem and
            // which in Hive metastore.
            Path path = getDataTableLocation(identifier);
            try {
                if (fileIO.exists(path)) {
                    fileIO.deleteDirectoryQuietly(path);
                }
            } catch (Exception ee) {
                LOG.error("Delete directory[{}] fail for table {}", path, identifier, ee);
            }
        } catch (TException e) {
            throw new RuntimeException("Failed to drop table " + identifier.getFullName(), e);
        }
    }

    @Override
    public void createTable(Identifier identifier, Schema schema, boolean ignoreIfExists)
            throws TableAlreadyExistException, DatabaseNotExistException {
        checkNotSystemTable(identifier, "createTable");
        String databaseName = identifier.getDatabaseName();
        if (!databaseExists(databaseName)) {
            throw new DatabaseNotExistException(databaseName);
        }
        if (paimonTableExists(identifier)) {
            if (ignoreIfExists) {
                return;
            } else {
                throw new TableAlreadyExistException(identifier);
            }
        }

        checkFieldNamesUpperCase(schema.rowType().getFieldNames());
        // first commit changes to underlying files
        // if changes on Hive fails there is no harm to perform the same changes to files again

        copyTableDefaultOptions(schema.options());

        TableSchema tableSchema;
        try {
            tableSchema = schemaManager(identifier).createTable(schema);
        } catch (Exception e) {
            throw new RuntimeException(
                    "Failed to commit changes of table "
                            + identifier.getFullName()
                            + " to underlying files",
                    e);
        }
        Table table = newHmsTable(identifier);
        try {
            updateHmsTable(table, identifier, tableSchema);
            client.createTable(table);
<<<<<<< HEAD
        } catch (TException e) {
            Path path = super.getDataTableLocation(identifier);
=======
        } catch (Exception e) {
            Path path = getDataTableLocation(identifier);
>>>>>>> 6dc0352c
            try {
                fileIO.deleteDirectoryQuietly(path);
            } catch (Exception ee) {
                LOG.error("Delete directory[{}] fail for table {}", path, identifier, ee);
            }
            throw new RuntimeException("Failed to create table " + identifier.getFullName(), e);
        }
    }

    @Override
    public void renameTable(Identifier fromTable, Identifier toTable, boolean ignoreIfNotExists)
            throws TableNotExistException, TableAlreadyExistException {
        checkNotSystemTable(fromTable, "renameTable");
        checkNotSystemTable(toTable, "renameTable");
        if (!paimonTableExists(fromTable)) {
            if (ignoreIfNotExists) {
                return;
            } else {
                throw new TableNotExistException(fromTable);
            }
        }

        if (paimonTableExists(toTable)) {
            throw new TableAlreadyExistException(toTable);
        }

        try {
            checkIdentifierUpperCase(toTable);
            String fromDB = fromTable.getDatabaseName();
            String fromTableName = fromTable.getObjectName();
            Table table = client.getTable(fromDB, fromTableName);
            table.setDbName(toTable.getDatabaseName());
            table.setTableName(toTable.getObjectName());
            client.alter_table(fromDB, fromTableName, table);
        } catch (TException e) {
            throw new RuntimeException("Failed to rename table " + fromTable.getFullName(), e);
        }
    }

    @Override
    public void alterTable(
            Identifier identifier, List<SchemaChange> changes, boolean ignoreIfNotExists)
            throws TableNotExistException, ColumnAlreadyExistException, ColumnNotExistException {
        checkNotSystemTable(identifier, "alterTable");
        if (!paimonTableExists(identifier)) {
            if (ignoreIfNotExists) {
                return;
            } else {
                throw new TableNotExistException(identifier);
            }
        }

        checkFieldNamesUpperCaseInSchemaChange(changes);

        checkIdentifierUpperCase(identifier);
        final SchemaManager schemaManager = new SchemaManager(fileIO, getDataTableLocation(identifier))
                .withLock(lock(identifier));
        // first commit changes to underlying files
        TableSchema schema = schemaManager.commitChanges(changes);

        try {
            // sync to hive hms
            Table table = client.getTable(identifier.getDatabaseName(), identifier.getObjectName());
            updateHmsTable(table, identifier, schema);
            client.alter_table(identifier.getDatabaseName(), identifier.getObjectName(), table);
        } catch (Exception te) {
            schemaManager.deleteSchema(schema.id());
            throw new RuntimeException(te);
        }
    }

    @Override
    public boolean caseSensitive() {
        return false;
    }

    @Override
    public void close() throws Exception {
        client.close();
    }

    @Override
    protected String warehouse() {
        return warehouse;
    }

    private void checkIdentifierUpperCase(Identifier identifier) {
        checkState(
                identifier.getDatabaseName().equals(identifier.getDatabaseName().toLowerCase()),
                String.format(
                        "Database name[%s] cannot contain upper case in hive catalog",
                        identifier.getDatabaseName()));
        checkState(
                identifier.getObjectName().equals(identifier.getObjectName().toLowerCase()),
                String.format(
                        "Table name[%s] cannot contain upper case in hive catalog",
                        identifier.getObjectName()));
    }

    private void checkFieldNamesUpperCaseInSchemaChange(List<SchemaChange> changes) {
        List<String> fieldNames = new ArrayList<>();
        for (SchemaChange change : changes) {
            if (change instanceof SchemaChange.AddColumn) {
                SchemaChange.AddColumn addColumn = (SchemaChange.AddColumn) change;
                fieldNames.add(addColumn.fieldName());
            } else if (change instanceof SchemaChange.RenameColumn) {
                SchemaChange.RenameColumn rename = (SchemaChange.RenameColumn) change;
                fieldNames.add(rename.newName());
            } else {
                // do nothing
            }
        }
        checkFieldNamesUpperCase(fieldNames);
    }

    private void checkFieldNamesUpperCase(List<String> fieldNames) {
        List<String> illegalFieldNames =
                fieldNames.stream()
                        .filter(f -> !f.equals(f.toLowerCase()))
                        .collect(Collectors.toList());
        checkState(
                illegalFieldNames.isEmpty(),
                String.format(
                        "Field names %s cannot contain upper case in hive catalog",
                        illegalFieldNames));
    }

    private Database convertToDatabase(String name) {
        Database database = new Database();
        database.setName(name);
        locationHelper.specifyDatabaseLocation(databasePath(name), database);
        return database;
    }

    private Table newHmsTable(Identifier identifier) {
        long currentTimeMillis = System.currentTimeMillis();
        TableType tableType =
                OptionsUtils.convertToEnum(
                        hiveConf.get(TABLE_TYPE.key(), TableType.MANAGED.toString()),
                        TableType.class);
        Table table =
                new Table(
                        identifier.getObjectName(),
                        identifier.getDatabaseName(),
                        // current linux user
                        System.getProperty("user.name"),
                        (int) (currentTimeMillis / 1000),
                        (int) (currentTimeMillis / 1000),
                        Integer.MAX_VALUE,
                        null,
                        Collections.emptyList(),
                        new HashMap<>(),
                        null,
                        null,
                        tableType.toString().toUpperCase(Locale.ROOT) + "_TABLE");
        table.getParameters()
                .put(hive_metastoreConstants.META_TABLE_STORAGE, STORAGE_HANDLER_CLASS_NAME);
        if (TableType.EXTERNAL.equals(tableType)) {
            table.getParameters().put("EXTERNAL", "TRUE");
        }
        return table;
    }

    private void updateHmsTable(Table table, Identifier identifier, TableSchema schema) {
        StorageDescriptor sd = new StorageDescriptor();

        sd.setInputFormat(INPUT_FORMAT_CLASS_NAME);
        sd.setOutputFormat(OUTPUT_FORMAT_CLASS_NAME);

        SerDeInfo serDeInfo = new SerDeInfo();
        serDeInfo.setParameters(new HashMap<>());
        serDeInfo.setSerializationLib(SERDE_CLASS_NAME);
        sd.setSerdeInfo(serDeInfo);

        if (new CoreOptions(schema.options()).partitionedTableInMetastore()) {
            Map<String, DataField> fieldMap =
                    schema.fields().stream()
                            .collect(Collectors.toMap(DataField::name, Function.identity()));
            List<FieldSchema> partitionFields = new ArrayList<>();
            for (String partitionKey : schema.partitionKeys()) {
                partitionFields.add(convertToFieldSchema(fieldMap.get(partitionKey)));
            }
            table.setPartitionKeys(partitionFields);

            Set<String> partitionKeys = new HashSet<>(schema.partitionKeys());
            List<FieldSchema> normalFields = new ArrayList<>();
            for (DataField field : schema.fields()) {
                if (!partitionKeys.contains(field.name())) {
                    normalFields.add(convertToFieldSchema(field));
                }
            }
            sd.setCols(normalFields);
        } else {
            sd.setCols(
                    schema.fields().stream()
                            .map(this::convertToFieldSchema)
                            .collect(Collectors.toList()));
        }
        table.setSd(sd);

        // update location
        locationHelper.specifyTableLocation(table, super.getDataTableLocation(identifier).toString());
    }

    @VisibleForTesting
    IMetaStoreClient getHmsClient() {
        return client;
    }

    private FieldSchema convertToFieldSchema(DataField dataField) {
        return new FieldSchema(
                dataField.name(),
                HiveTypeUtils.toTypeInfo(dataField.type()).getTypeName(),
                dataField.description());
    }

    private boolean schemaFileExists(Identifier identifier) {
        return new SchemaManager(fileIO, getDataTableLocation(identifier)).latest().isPresent();
    }

    private boolean paimonTableExists(Identifier identifier) {
        Table table;
        try {
            table = client.getTable(identifier.getDatabaseName(), identifier.getObjectName());
        } catch (NoSuchObjectException e) {
            return false;
        } catch (TException e) {
            throw new RuntimeException(
                    "Cannot determine if table " + identifier.getFullName() + " is a paimon table.",
                    e);
        }

        return isPaimonTable(table) || LegacyHiveClasses.isPaimonTable(table);
    }

    private static boolean isPaimonTable(Table table) {
        return INPUT_FORMAT_CLASS_NAME.equals(table.getSd().getInputFormat())
                && OUTPUT_FORMAT_CLASS_NAME.equals(table.getSd().getOutputFormat());
    }

    private SchemaManager schemaManager(Identifier identifier) {
        checkIdentifierUpperCase(identifier);
        return new SchemaManager(fileIO, super.getDataTableLocation(identifier))
                .withLock(lock(identifier));
    }

    private Lock lock(Identifier identifier) {
        if (!lockEnabled()) {
            return new Lock.EmptyLock();
        }

        HiveCatalogLock lock =
                new HiveCatalogLock(client, checkMaxSleep(hiveConf), acquireTimeout(hiveConf));
        return Lock.fromCatalog(lock, identifier);
    }

    private static final List<Class<?>[]> GET_PROXY_PARAMS =
            Arrays.asList(
                    // for hive 2.x
                    new Class<?>[] {
                        HiveConf.class,
                        HiveMetaHookLoader.class,
                        ConcurrentHashMap.class,
                        String.class,
                        Boolean.TYPE
                    },
                    // for hive 3.x
                    new Class<?>[] {
                        Configuration.class,
                        HiveMetaHookLoader.class,
                        ConcurrentHashMap.class,
                        String.class,
                        Boolean.TYPE
                    });

    static IMetaStoreClient createClient(HiveConf hiveConf, String clientClassName) {
        Method getProxy = null;
        RuntimeException methodNotFound =
                new RuntimeException(
                        "Failed to find desired getProxy method from RetryingMetaStoreClient");
        for (Class<?>[] classes : GET_PROXY_PARAMS) {
            try {
                getProxy = RetryingMetaStoreClient.class.getMethod("getProxy", classes);
            } catch (NoSuchMethodException e) {
                methodNotFound.addSuppressed(e);
            }
        }
        if (getProxy == null) {
            throw methodNotFound;
        }

        IMetaStoreClient client;
        try {
            client =
                    (IMetaStoreClient)
                            getProxy.invoke(
                                    null,
                                    hiveConf,
                                    (HiveMetaHookLoader) (tbl -> null),
                                    new ConcurrentHashMap<>(),
                                    clientClassName,
                                    true);
        } catch (Exception e) {
            throw new RuntimeException(e);
        }
        return isNullOrWhitespaceOnly(hiveConf.get(HiveConf.ConfVars.METASTOREURIS.varname))
                ? client
                : HiveMetaStoreClient.newSynchronizedClient(client);
    }

    public static HiveConf createHiveConf(
            @Nullable String hiveConfDir, @Nullable String hadoopConfDir) {
        // create HiveConf from hadoop configuration with hadoop conf directory configured.
        Configuration hadoopConf = null;
        if (!isNullOrWhitespaceOnly(hadoopConfDir)) {
            hadoopConf = getHadoopConfiguration(hadoopConfDir);
            if (hadoopConf == null) {
                String possiableUsedConfFiles =
                        "core-site.xml | hdfs-site.xml | yarn-site.xml | mapred-site.xml";
                throw new RuntimeException(
                        "Failed to load the hadoop conf from specified path:" + hadoopConfDir,
                        new FileNotFoundException(
                                "Please check the path none of the conf files ("
                                        + possiableUsedConfFiles
                                        + ") exist in the folder."));
            }
        }
        if (hadoopConf == null) {
            hadoopConf = new Configuration();
        }

        LOG.info("Setting hive conf dir as {}", hiveConfDir);
        if (hiveConfDir != null) {
            // ignore all the static conf file URLs that HiveConf may have set
            HiveConf.setHiveSiteLocation(null);
            HiveConf.setLoadMetastoreConfig(false);
            HiveConf.setLoadHiveServer2Config(false);
            HiveConf hiveConf = new HiveConf(hadoopConf, HiveConf.class);

            org.apache.hadoop.fs.Path hiveSite =
                    new org.apache.hadoop.fs.Path(hiveConfDir, HIVE_SITE_FILE);
            if (!hiveSite.toUri().isAbsolute()) {
                hiveSite = new org.apache.hadoop.fs.Path(new File(hiveSite.toString()).toURI());
            }
            try (InputStream inputStream = hiveSite.getFileSystem(hadoopConf).open(hiveSite)) {
                hiveConf.addResource(inputStream, hiveSite.toString());
                // trigger a read from the conf to avoid input stream is closed
                isEmbeddedMetastore(hiveConf);
            } catch (IOException e) {
                throw new RuntimeException(
                        "Failed to load hive-site.xml from specified path:" + hiveSite, e);
            }
            hiveConf.addResource(hiveSite);

            return hiveConf;
        } else {
            return new HiveConf(hadoopConf, HiveConf.class);
        }
    }

    public static boolean isEmbeddedMetastore(HiveConf hiveConf) {
        return isNullOrWhitespaceOnly(hiveConf.getVar(HiveConf.ConfVars.METASTOREURIS));
    }

    /**
     * Returns a new Hadoop Configuration object using the path to the hadoop conf configured.
     *
     * @param hadoopConfDir Hadoop conf directory path.
     * @return A Hadoop configuration instance.
     */
    public static Configuration getHadoopConfiguration(String hadoopConfDir) {
        if (new File(hadoopConfDir).exists()) {
            List<File> possiableConfFiles = new ArrayList<File>();
            File coreSite = new File(hadoopConfDir, "core-site.xml");
            if (coreSite.exists()) {
                possiableConfFiles.add(coreSite);
            }
            File hdfsSite = new File(hadoopConfDir, "hdfs-site.xml");
            if (hdfsSite.exists()) {
                possiableConfFiles.add(hdfsSite);
            }
            File yarnSite = new File(hadoopConfDir, "yarn-site.xml");
            if (yarnSite.exists()) {
                possiableConfFiles.add(yarnSite);
            }
            // Add mapred-site.xml. We need to read configurations like compression codec.
            File mapredSite = new File(hadoopConfDir, "mapred-site.xml");
            if (mapredSite.exists()) {
                possiableConfFiles.add(mapredSite);
            }
            if (possiableConfFiles.isEmpty()) {
                return null;
            } else {
                Configuration hadoopConfiguration = new Configuration();
                for (File confFile : possiableConfFiles) {
                    hadoopConfiguration.addResource(
                            new org.apache.hadoop.fs.Path(confFile.getAbsolutePath()));
                }
                return hadoopConfiguration;
            }
        }
        return null;
    }
}<|MERGE_RESOLUTION|>--- conflicted
+++ resolved
@@ -338,13 +338,8 @@
         try {
             updateHmsTable(table, identifier, tableSchema);
             client.createTable(table);
-<<<<<<< HEAD
-        } catch (TException e) {
+        } catch (Exception e) {
             Path path = super.getDataTableLocation(identifier);
-=======
-        } catch (Exception e) {
-            Path path = getDataTableLocation(identifier);
->>>>>>> 6dc0352c
             try {
                 fileIO.deleteDirectoryQuietly(path);
             } catch (Exception ee) {
