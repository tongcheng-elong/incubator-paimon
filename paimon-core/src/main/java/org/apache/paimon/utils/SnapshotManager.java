/*
 * Licensed to the Apache Software Foundation (ASF) under one
 * or more contributor license agreements.  See the NOTICE file
 * distributed with this work for additional information
 * regarding copyright ownership.  The ASF licenses this file
 * to you under the Apache License, Version 2.0 (the
 * "License"); you may not use this file except in compliance
 * with the License.  You may obtain a copy of the License at
 *
 *     http://www.apache.org/licenses/LICENSE-2.0
 *
 * Unless required by applicable law or agreed to in writing, software
 * distributed under the License is distributed on an "AS IS" BASIS,
 * WITHOUT WARRANTIES OR CONDITIONS OF ANY KIND, either express or implied.
 * See the License for the specific language governing permissions and
 * limitations under the License.
 */

package org.apache.paimon.utils;

import org.apache.paimon.Snapshot;
import org.apache.paimon.Snapshot.CommitKind;
import org.apache.paimon.fs.FileIO;
import org.apache.paimon.fs.Path;

import javax.annotation.Nullable;

import java.io.IOException;
import java.io.Serializable;
import java.util.Comparator;
import java.util.Iterator;
import java.util.Optional;
import java.util.concurrent.TimeUnit;
import java.util.function.BinaryOperator;
import java.util.function.Predicate;

import static org.apache.paimon.utils.FileUtils.listVersionedFiles;

/** Manager for {@link Snapshot}, providing utility methods related to paths and snapshot hints. */
public class SnapshotManager implements Serializable {

    private static final long serialVersionUID = 1L;

    private static final String SNAPSHOT_PREFIX = "snapshot-";
    public static final String EARLIEST = "EARLIEST";
    public static final String LATEST = "LATEST";
    private static final int READ_HINT_RETRY_NUM = 3;
    private static final int READ_HINT_RETRY_INTERVAL = 1;

    private final FileIO fileIO;
    private final Path tablePath;

    public SnapshotManager(FileIO fileIO, Path tablePath) {
        this.fileIO = fileIO;
        this.tablePath = tablePath;
    }

    public FileIO fileIO() {
        return fileIO;
    }

    public Path tablePath() {
        return tablePath;
    }

    public Path snapshotDirectory() {
        return new Path(tablePath + "/snapshot");
    }

    public Path snapshotPath(long snapshotId) {
        return new Path(tablePath + "/snapshot/" + SNAPSHOT_PREFIX + snapshotId);
    }

    public Snapshot snapshot(long snapshotId) {
        return Snapshot.fromPath(fileIO, snapshotPath(snapshotId));
    }

    public boolean snapshotExists(long snapshotId) {
        Path path = snapshotPath(snapshotId);
        try {
            return fileIO.exists(path);
        } catch (IOException e) {
            throw new RuntimeException(
                    "Failed to determine if snapshot #" + snapshotId + " exists in path " + path,
                    e);
        }
    }

    public @Nullable Snapshot latestSnapshot() {
        Long snapshotId = latestSnapshotId();
        return snapshotId == null ? null : snapshot(snapshotId);
    }

    public @Nullable Long latestSnapshotId() {
        try {
            return findLatest();
        } catch (IOException e) {
            throw new RuntimeException("Failed to find latest snapshot id", e);
        }
    }

    public @Nullable Long earliestSnapshotId() {
        try {
            return findEarliest();
        } catch (IOException e) {
            throw new RuntimeException("Failed to find earliest snapshot id", e);
        }
    }

    public @Nullable Long latestCompactedSnapshotId() {
        return pickFromLatest(s -> s.commitKind() == CommitKind.COMPACT);
    }

    public @Nullable Long pickFromLatest(Predicate<Snapshot> predicate) {
        Long latestId = latestSnapshotId();
        Long earliestId = earliestSnapshotId();
        if (latestId == null || earliestId == null) {
            return null;
        }

        for (long snapshotId = latestId; snapshotId >= earliestId; snapshotId--) {
            if (snapshotExists(snapshotId)) {
                Snapshot snapshot = snapshot(snapshotId);
                if (predicate.test(snapshot)) {
                    return snapshot.id();
                }
            }
        }

        return null;
    }

    /**
     * Returns a snapshot earlier than the timestamp mills. A non-existent snapshot may be returned
     * if all snapshots are later than the timestamp mills.
     */
    public @Nullable Long earlierThanTimeMills(long timestampMills) {
        Long earliest = earliestSnapshotId();
        Long latest = latestSnapshotId();
        if (earliest == null || latest == null) {
            return null;
        }

        for (long i = latest; i >= earliest; i--) {
            long commitTime = snapshot(i).timeMillis();
            if (commitTime < timestampMills) {
                return i;
            }
        }
        return earliest - 1;
    }

    /**
     * Returns a {@link Snapshot} whoes commit time is earlier than or equal to given timestamp
     * mills. If there is no such a snapshot, returns null.
     */
    public @Nullable Snapshot earlierOrEqualTimeMills(long timestampMills) {
        Long earliest = earliestSnapshotId();
        Long latest = latestSnapshotId();
        if (earliest == null || latest == null) {
            return null;
        }

        if (snapshot(earliest).timeMillis() > timestampMills) {
<<<<<<< HEAD
            return snapshot(earliest);
        } else if (snapshot(latest).timeMillis() < timestampMills) {
            return snapshot(latest);
        }

=======
            return snapshot(earliest + 5);
        } else if (snapshot(latest).timeMillis() < timestampMills) {
            return snapshot(latest);
        }
>>>>>>> e870c523
        Snapshot finnalSnapshot = null;
        while (earliest <= latest) {
            long mid = earliest + (latest - earliest) / 2; // Avoid overflow
            Snapshot snapshot = snapshot(mid);
            long commitTime = snapshot.timeMillis();
            if (commitTime > timestampMills) {
                latest = mid - 1; // Search in the left half
            } else if (commitTime < timestampMills) {
                earliest = mid + 1; // Search in the right half
                finnalSnapshot = snapshot;
            } else {
                finnalSnapshot = snapshot; // Found the exact match
                break;
            }
        }
        return finnalSnapshot;
    }

    public long snapshotCount() throws IOException {
        return listVersionedFiles(fileIO, snapshotDirectory(), SNAPSHOT_PREFIX).count();
    }

    public Iterator<Snapshot> snapshots() throws IOException {
        return listVersionedFiles(fileIO, snapshotDirectory(), SNAPSHOT_PREFIX)
                .map(this::snapshot)
                .sorted(Comparator.comparingLong(Snapshot::id))
                .iterator();
    }

    public Optional<Snapshot> latestSnapshotOfUser(String user) {
        Long latestId = latestSnapshotId();
        if (latestId == null) {
            return Optional.empty();
        }

        long earliestId =
                Preconditions.checkNotNull(
                        earliestSnapshotId(),
                        "Latest snapshot id is not null, but earliest snapshot id is null. "
                                + "This is unexpected.");
        for (long id = latestId; id >= earliestId; id--) {
            Snapshot snapshot = snapshot(id);
            if (user.equals(snapshot.commitUser())) {
                return Optional.of(snapshot);
            }
        }
        return Optional.empty();
    }

    private @Nullable Long findLatest() throws IOException {
        Path snapshotDir = snapshotDirectory();
        if (!fileIO.exists(snapshotDir)) {
            return null;
        }

        Long snapshotId = readHint(LATEST);
        if (snapshotId != null) {
            long nextSnapshot = snapshotId + 1;
            // it is the latest only there is no next one
            if (!snapshotExists(nextSnapshot)) {
                return snapshotId;
            }
        }

        return findByListFiles(Math::max);
    }

    private @Nullable Long findEarliest() throws IOException {
        Path snapshotDir = snapshotDirectory();
        if (!fileIO.exists(snapshotDir)) {
            return null;
        }

        Long snapshotId = readHint(EARLIEST);
        // null and it is the earliest only it exists
        if (snapshotId != null && snapshotExists(snapshotId)) {
            return snapshotId;
        }

        return findByListFiles(Math::min);
    }

    public Long readHint(String fileName) {
        Path snapshotDir = snapshotDirectory();
        Path path = new Path(snapshotDir, fileName);
        int retryNumber = 0;
        while (retryNumber++ < READ_HINT_RETRY_NUM) {
            try {
                return Long.parseLong(fileIO.readFileUtf8(path));
            } catch (Exception ignored) {
            }
            try {
                TimeUnit.MILLISECONDS.sleep(READ_HINT_RETRY_INTERVAL);
            } catch (InterruptedException e) {
                Thread.currentThread().interrupt();
                throw new RuntimeException(e);
            }
        }
        return null;
    }

    private Long findByListFiles(BinaryOperator<Long> reducer) throws IOException {
        Path snapshotDir = snapshotDirectory();
        return listVersionedFiles(fileIO, snapshotDir, SNAPSHOT_PREFIX)
                .reduce(reducer)
                .orElse(null);
    }

    public void commitLatestHint(long snapshotId) throws IOException {
        commitHint(snapshotId, LATEST);
    }

    public void commitEarliestHint(long snapshotId) throws IOException {
        commitHint(snapshotId, EARLIEST);
    }

    private void commitHint(long snapshotId, String fileName) throws IOException {
        Path snapshotDir = snapshotDirectory();
        Path hintFile = new Path(snapshotDir, fileName);
        fileIO.delete(hintFile, false);
        fileIO.writeFileUtf8(hintFile, String.valueOf(snapshotId));
    }
}<|MERGE_RESOLUTION|>--- conflicted
+++ resolved
@@ -162,18 +162,10 @@
         }
 
         if (snapshot(earliest).timeMillis() > timestampMills) {
-<<<<<<< HEAD
-            return snapshot(earliest);
-        } else if (snapshot(latest).timeMillis() < timestampMills) {
-            return snapshot(latest);
-        }
-
-=======
             return snapshot(earliest + 5);
         } else if (snapshot(latest).timeMillis() < timestampMills) {
             return snapshot(latest);
         }
->>>>>>> e870c523
         Snapshot finnalSnapshot = null;
         while (earliest <= latest) {
             long mid = earliest + (latest - earliest) / 2; // Avoid overflow
