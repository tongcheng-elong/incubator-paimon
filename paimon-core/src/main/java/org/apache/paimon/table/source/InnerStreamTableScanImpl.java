--- conflicted
+++ resolved
@@ -155,11 +155,6 @@
             } else if (followUpScanner.shouldScanSnapshot(snapshot)) {
                 LOG.debug("Find snapshot id {}.", nextSnapshotId);
                 SnapshotReader.Plan plan = followUpScanner.scan(nextSnapshotId, snapshotReader);
-<<<<<<< HEAD
-                LOG.info("Find snapshot id {}.", nextSnapshotId);
-                currentWatermark = plan.watermark();
-=======
->>>>>>> 5520947c
                 nextSnapshotId++;
                 return plan;
             } else {
