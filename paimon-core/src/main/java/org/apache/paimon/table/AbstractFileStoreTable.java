--- conflicted
+++ resolved
@@ -41,9 +41,6 @@
 import org.apache.paimon.table.source.snapshot.StaticFromTimestampStartingScanner;
 import org.apache.paimon.utils.SnapshotManager;
 
-import org.slf4j.Logger;
-import org.slf4j.LoggerFactory;
-
 import java.util.Map;
 import java.util.Objects;
 import java.util.Optional;
@@ -55,7 +52,6 @@
 public abstract class AbstractFileStoreTable implements FileStoreTable {
 
     private static final long serialVersionUID = 1L;
-    protected static final Logger LOG = LoggerFactory.getLogger(AbstractFileStoreTable.class);
 
     protected final FileIO fileIO;
     protected final Path path;
@@ -203,26 +199,12 @@
                 }
                 return Optional.empty();
             case FROM_TIMESTAMP:
-<<<<<<< HEAD
-                try {
-                    Snapshot snapshot =
-                            StaticFromTimestampStartingScanner.getSnapshot(
-                                    snapshotManager(), coreOptions.scanTimestampMills());
-                    if (snapshot != null) {
-                        long schemaId = snapshot.schemaId();
-                        return Optional.of(schemaManager().schema(schemaId).copy(options.toMap()));
-                    }
-                } catch (Exception ex) {
-                    LOG.error("error when reading snapshot", ex);
-                    return Optional.empty();
-=======
                 Snapshot snapshot =
                         StaticFromTimestampStartingScanner.timeTravelToTimestamp(
                                 snapshotManager(), coreOptions.scanTimestampMills());
                 if (snapshot != null) {
                     long schemaId = snapshot.schemaId();
                     return Optional.of(schemaManager().schema(schemaId).copy(options.toMap()));
->>>>>>> 7032eb86
                 }
                 return Optional.empty();
             default:
