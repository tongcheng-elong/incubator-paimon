--- conflicted
+++ resolved
@@ -52,18 +52,9 @@
                     startupMillis);
             return new NoSnapshot();
         }
-<<<<<<< HEAD
         LOG.info("get startingSnapshot:{}, from timestamp:{}",startingSnapshot.id(),startupMillis);
-        return new ScannedResult(
-                startingSnapshot.id(),
-                snapshotSplitReader
-                        .withKind(ScanKind.ALL)
-                        .withSnapshot(startingSnapshot.id())
-                        .splits());
-=======
         return StartingScanner.fromPlan(
                 snapshotReader.withKind(ScanKind.ALL).withSnapshot(startingSnapshot.id()).read());
->>>>>>> c700db44
     }
 
     @Nullable
