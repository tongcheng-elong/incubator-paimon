/*
 * Licensed to the Apache Software Foundation (ASF) under one
 * or more contributor license agreements.  See the NOTICE file
 * distributed with this work for additional information
 * regarding copyright ownership.  The ASF licenses this file
 * to you under the Apache License, Version 2.0 (the
 * "License"); you may not use this file except in compliance
 * with the License.  You may obtain a copy of the License at
 *
 *     http://www.apache.org/licenses/LICENSE-2.0
 *
 * Unless required by applicable law or agreed to in writing, software
 * distributed under the License is distributed on an "AS IS" BASIS,
 * WITHOUT WARRANTIES OR CONDITIONS OF ANY KIND, either express or implied.
 * See the License for the specific language governing permissions and
 * limitations under the License.
 */

package org.apache.paimon.operation;

import org.apache.paimon.Snapshot;
import org.apache.paimon.annotation.VisibleForTesting;
import org.apache.paimon.data.BinaryRow;
import org.apache.paimon.data.InternalRow;
import org.apache.paimon.fs.FileIO;
import org.apache.paimon.fs.Path;
import org.apache.paimon.io.DataFileMeta;
import org.apache.paimon.io.DataFilePathFactory;
import org.apache.paimon.manifest.FileEntry;
import org.apache.paimon.manifest.FileKind;
import org.apache.paimon.manifest.IndexManifestEntry;
import org.apache.paimon.manifest.IndexManifestFile;
import org.apache.paimon.manifest.ManifestCommittable;
import org.apache.paimon.manifest.ManifestEntry;
import org.apache.paimon.manifest.ManifestFile;
import org.apache.paimon.manifest.ManifestFileMeta;
import org.apache.paimon.manifest.ManifestList;
import org.apache.paimon.manifest.SimpleFileEntry;
import org.apache.paimon.operation.metrics.CommitMetrics;
import org.apache.paimon.operation.metrics.CommitStats;
import org.apache.paimon.options.MemorySize;
import org.apache.paimon.partition.PartitionPredicate;
import org.apache.paimon.predicate.Predicate;
import org.apache.paimon.predicate.PredicateBuilder;
import org.apache.paimon.schema.SchemaManager;
import org.apache.paimon.stats.Statistics;
import org.apache.paimon.stats.StatsFileHandler;
import org.apache.paimon.table.BucketMode;
import org.apache.paimon.table.sink.CommitCallback;
import org.apache.paimon.table.sink.CommitMessage;
import org.apache.paimon.table.sink.CommitMessageImpl;
import org.apache.paimon.types.RowType;
import org.apache.paimon.utils.FileStorePathFactory;
import org.apache.paimon.utils.IOUtils;
import org.apache.paimon.utils.Pair;
import org.apache.paimon.utils.Preconditions;
import org.apache.paimon.utils.SnapshotManager;

import org.slf4j.Logger;
import org.slf4j.LoggerFactory;

import javax.annotation.Nullable;

import java.util.ArrayList;
import java.util.Arrays;
import java.util.Collection;
import java.util.Collections;
import java.util.Comparator;
import java.util.HashMap;
import java.util.HashSet;
import java.util.List;
import java.util.Map;
import java.util.Objects;
import java.util.Optional;
import java.util.Set;
import java.util.concurrent.Callable;
import java.util.stream.Collectors;

import static org.apache.paimon.deletionvectors.DeletionVectorsIndexFile.DELETION_VECTORS_INDEX;
import static org.apache.paimon.index.HashIndexFile.HASH_INDEX;
import static org.apache.paimon.partition.PartitionPredicate.createPartitionPredicate;
import static org.apache.paimon.utils.BranchManager.DEFAULT_MAIN_BRANCH;

/**
 * Default implementation of {@link FileStoreCommit}.
 *
 * <p>This class provides an atomic commit method to the user.
 *
 * <ol>
 *   <li>Before calling {@link FileStoreCommitImpl#commit}, if user cannot determine if this commit
 *       is done before, user should first call {@link FileStoreCommitImpl#filterCommitted}.
 *   <li>Before committing, it will first check for conflicts by checking if all files to be removed
 *       currently exists, and if modified files have overlapping key ranges with existing files.
 *   <li>After that it use the external {@link FileStoreCommitImpl#lock} (if provided) or the atomic
 *       rename of the file system to ensure atomicity.
 *   <li>If commit fails due to conflicts or exception it tries its best to clean up and aborts.
 *   <li>If atomic rename fails it tries again after reading the latest snapshot from step 2.
 * </ol>
 *
 * <p>NOTE: If you want to modify this class, any exception during commit MUST NOT BE IGNORED. They
 * must be thrown to restart the job. It is recommended to run FileStoreCommitTest thousands of
 * times to make sure that your changes are correct.
 */
public class FileStoreCommitImpl implements FileStoreCommit {

    private static final Logger LOG = LoggerFactory.getLogger(FileStoreCommitImpl.class);

    private final FileIO fileIO;
    private final SchemaManager schemaManager;
    private final String commitUser;
    private final RowType partitionType;
    private final String partitionDefaultName;
    private final FileStorePathFactory pathFactory;
    private final SnapshotManager snapshotManager;
    private final ManifestFile manifestFile;
    private final ManifestList manifestList;
    private final IndexManifestFile indexManifestFile;
    private final FileStoreScan scan;
    private final int numBucket;
    private final MemorySize manifestTargetSize;
    private final MemorySize manifestFullCompactionSize;
    private final int manifestMergeMinCount;
    private final boolean dynamicPartitionOverwrite;
    @Nullable private final Comparator<InternalRow> keyComparator;
    private final String branchName;
    @Nullable private final Integer manifestReadParallelism;
    private final List<CommitCallback> commitCallbacks;

    @Nullable private Lock lock;
    private boolean ignoreEmptyCommit;

    private CommitMetrics commitMetrics;

    private final StatsFileHandler statsFileHandler;

    private final BucketMode bucketMode;

    public FileStoreCommitImpl(
            FileIO fileIO,
            SchemaManager schemaManager,
            String commitUser,
            RowType partitionType,
            String partitionDefaultName,
            FileStorePathFactory pathFactory,
            SnapshotManager snapshotManager,
            ManifestFile.Factory manifestFileFactory,
            ManifestList.Factory manifestListFactory,
            IndexManifestFile.Factory indexManifestFileFactory,
            FileStoreScan scan,
            int numBucket,
            MemorySize manifestTargetSize,
            MemorySize manifestFullCompactionSize,
            int manifestMergeMinCount,
            boolean dynamicPartitionOverwrite,
            @Nullable Comparator<InternalRow> keyComparator,
            String branchName,
            StatsFileHandler statsFileHandler,
            BucketMode bucketMode,
            @Nullable Integer manifestReadParallelism,
            List<CommitCallback> commitCallbacks) {
        this.fileIO = fileIO;
        this.schemaManager = schemaManager;
        this.commitUser = commitUser;
        this.partitionType = partitionType;
        this.partitionDefaultName = partitionDefaultName;
        this.pathFactory = pathFactory;
        this.snapshotManager = snapshotManager;
        this.manifestFile = manifestFileFactory.create();
        this.manifestList = manifestListFactory.create();
        this.indexManifestFile = indexManifestFileFactory.create();
        this.scan = scan;
        this.numBucket = numBucket;
        this.manifestTargetSize = manifestTargetSize;
        this.manifestFullCompactionSize = manifestFullCompactionSize;
        this.manifestMergeMinCount = manifestMergeMinCount;
        this.dynamicPartitionOverwrite = dynamicPartitionOverwrite;
        this.keyComparator = keyComparator;
        this.branchName = branchName;
        this.manifestReadParallelism = manifestReadParallelism;
        this.commitCallbacks = commitCallbacks;

        this.lock = null;
        this.ignoreEmptyCommit = true;
        this.commitMetrics = null;
        this.statsFileHandler = statsFileHandler;
        this.bucketMode = bucketMode;
    }

    @Override
    public FileStoreCommit withLock(Lock lock) {
        this.lock = lock;
        return this;
    }

    @Override
    public FileStoreCommit ignoreEmptyCommit(boolean ignoreEmptyCommit) {
        this.ignoreEmptyCommit = ignoreEmptyCommit;
        return this;
    }

    @Override
    public List<ManifestCommittable> filterCommitted(List<ManifestCommittable> committables) {
        // nothing to filter, fast exit
        if (committables.isEmpty()) {
            return committables;
        }

        for (int i = 1; i < committables.size(); i++) {
            Preconditions.checkArgument(
                    committables.get(i).identifier() > committables.get(i - 1).identifier(),
                    "Committables must be sorted according to identifiers before filtering. This is unexpected.");
        }

        Optional<Snapshot> latestSnapshot = snapshotManager.latestSnapshotOfUser(commitUser);
        if (latestSnapshot.isPresent()) {
            List<ManifestCommittable> result = new ArrayList<>();
            for (ManifestCommittable committable : committables) {
                // if committable is newer than latest snapshot, then it hasn't been committed
                if (committable.identifier() > latestSnapshot.get().commitIdentifier()) {
                    result.add(committable);
                } else {
                    commitCallbacks.forEach(callback -> callback.retry(committable));
                }
            }
            return result;
        } else {
            // if there is no previous snapshots then nothing should be filtered
            return committables;
        }
    }

    @Override
    public void commit(ManifestCommittable committable, Map<String, String> properties) {
        commit(committable, properties, false);
    }

    @Override
    public void commit(
            ManifestCommittable committable,
            Map<String, String> properties,
            boolean checkAppendFiles) {
        if (LOG.isInfoEnabled()) {
            LOG.info("Ready to commit\n" + committable.toString());
        }

        long started = System.nanoTime();
        int generatedSnapshot = 0;
        int attempts = 0;
        Snapshot latestSnapshot = null;
        Long safeLatestSnapshotId = null;
        List<SimpleFileEntry> baseEntries = new ArrayList<>();

        List<ManifestEntry> appendTableFiles = new ArrayList<>();
        List<ManifestEntry> appendChangelog = new ArrayList<>();
        List<ManifestEntry> compactTableFiles = new ArrayList<>();
        List<ManifestEntry> compactChangelog = new ArrayList<>();
        List<IndexManifestEntry> appendHashIndexFiles = new ArrayList<>();
        List<IndexManifestEntry> compactDvIndexFiles = new ArrayList<>();
        collectChanges(
                committable.fileCommittables(),
                appendTableFiles,
                appendChangelog,
                compactTableFiles,
                compactChangelog,
                appendHashIndexFiles,
                compactDvIndexFiles);
        try {
            List<SimpleFileEntry> appendSimpleEntries = SimpleFileEntry.from(appendTableFiles);
            if (!ignoreEmptyCommit
                    || !appendTableFiles.isEmpty()
                    || !appendChangelog.isEmpty()
                    || !appendHashIndexFiles.isEmpty()) {
                // Optimization for common path.
                // Step 1:
                // Read manifest entries from changed partitions here and check for conflicts.
                // If there are no other jobs committing at the same time,
                // we can skip conflict checking in tryCommit method.
                // This optimization is mainly used to decrease the number of times we read from
                // files.
                latestSnapshot = snapshotManager.latestSnapshot();
                if (latestSnapshot != null && checkAppendFiles) {
                    // it is possible that some partitions only have compact changes,
                    // so we need to contain all changes
                    baseEntries.addAll(
                            readAllEntriesFromChangedPartitions(
                                    latestSnapshot, appendTableFiles, compactTableFiles));
                    noConflictsOrFail(
                            latestSnapshot.commitUser(), baseEntries, appendSimpleEntries);
                    safeLatestSnapshotId = latestSnapshot.id();
                }

                attempts +=
                        tryCommit(
                                appendTableFiles,
                                appendChangelog,
                                appendHashIndexFiles,
                                committable.identifier(),
                                committable.watermark(),
                                committable.logOffsets(),
                                Snapshot.CommitKind.APPEND,
                                noConflictCheck(),
                                branchName,
                                null);
                generatedSnapshot += 1;
            }

            if (!compactTableFiles.isEmpty()
                    || !compactChangelog.isEmpty()
                    || !compactDvIndexFiles.isEmpty()) {
                // Optimization for common path.
                // Step 2:
                // Add appendChanges to the manifest entries read above and check for conflicts.
                // If there are no other jobs committing at the same time,
                // we can skip conflict checking in tryCommit method.
                // This optimization is mainly used to decrease the number of times we read from
                // files.
                if (safeLatestSnapshotId != null) {
                    baseEntries.addAll(appendSimpleEntries);
                    noConflictsOrFail(
                            latestSnapshot.commitUser(),
                            baseEntries,
                            SimpleFileEntry.from(compactTableFiles));
                    // assume this compact commit follows just after the append commit created above
                    safeLatestSnapshotId += 1;
                }

                attempts +=
                        tryCommit(
                                compactTableFiles,
                                compactChangelog,
                                compactDvIndexFiles,
                                committable.identifier(),
                                committable.watermark(),
                                committable.logOffsets(),
                                Snapshot.CommitKind.COMPACT,
                                hasConflictChecked(safeLatestSnapshotId),
                                branchName,
                                null);
                generatedSnapshot += 1;
            }
        } finally {
            long commitDuration = (System.nanoTime() - started) / 1_000_000;
            if (this.commitMetrics != null) {
                reportCommit(
                        appendTableFiles,
                        appendChangelog,
                        compactTableFiles,
                        compactChangelog,
                        commitDuration,
                        generatedSnapshot,
                        attempts);
            }
        }
    }

    private void reportCommit(
            List<ManifestEntry> appendTableFiles,
            List<ManifestEntry> appendChangelogFiles,
            List<ManifestEntry> compactTableFiles,
            List<ManifestEntry> compactChangelogFiles,
            long commitDuration,
            int generatedSnapshots,
            int attempts) {
        CommitStats commitStats =
                new CommitStats(
                        appendTableFiles,
                        appendChangelogFiles,
                        compactTableFiles,
                        compactChangelogFiles,
                        commitDuration,
                        generatedSnapshots,
                        attempts);
        commitMetrics.reportCommit(commitStats);
    }

    @Override
    public void overwrite(
            Map<String, String> partition,
            ManifestCommittable committable,
            Map<String, String> properties) {
        if (LOG.isDebugEnabled()) {
            LOG.debug(
                    "Ready to overwrite partition {}\nManifestCommittable: {}\nProperties: {}",
                    partition,
                    committable,
                    properties);
        }

        long started = System.nanoTime();
        int generatedSnapshot = 0;
        int attempts = 0;
        List<ManifestEntry> appendTableFiles = new ArrayList<>();
        List<ManifestEntry> appendChangelog = new ArrayList<>();
        List<ManifestEntry> compactTableFiles = new ArrayList<>();
        List<ManifestEntry> compactChangelog = new ArrayList<>();
        List<IndexManifestEntry> appendHashIndexFiles = new ArrayList<>();
        List<IndexManifestEntry> compactDvIndexFiles = new ArrayList<>();
        collectChanges(
                committable.fileCommittables(),
                appendTableFiles,
                appendChangelog,
                compactTableFiles,
                compactChangelog,
                appendHashIndexFiles,
                compactDvIndexFiles);

        if (!appendChangelog.isEmpty() || !compactChangelog.isEmpty()) {
            StringBuilder warnMessage =
                    new StringBuilder(
                            "Overwrite mode currently does not commit any changelog.\n"
                                    + "Please make sure that the partition you're overwriting "
                                    + "is not being consumed by a streaming reader.\n"
                                    + "Ignored changelog files are:\n");
            for (ManifestEntry entry : appendChangelog) {
                warnMessage.append("  * ").append(entry.toString()).append("\n");
            }
            for (ManifestEntry entry : compactChangelog) {
                warnMessage.append("  * ").append(entry.toString()).append("\n");
            }
            LOG.warn(warnMessage.toString());
        }

        try {
            boolean skipOverwrite = false;
            // partition filter is built from static or dynamic partition according to properties
            PartitionPredicate partitionFilter = null;
            if (dynamicPartitionOverwrite) {
                if (appendTableFiles.isEmpty()) {
                    // in dynamic mode, if there is no changes to commit, no data will be deleted
                    skipOverwrite = true;
                } else {
                    Set<BinaryRow> partitions =
                            appendTableFiles.stream()
                                    .map(ManifestEntry::partition)
                                    .collect(Collectors.toSet());
                    partitionFilter = PartitionPredicate.fromMultiple(partitionType, partitions);
                }
            } else {
                // partition may be partial partition fields, so here must to use predicate way.
                Predicate partitionPredicate =
                        createPartitionPredicate(partition, partitionType, partitionDefaultName);
                partitionFilter =
                        PartitionPredicate.fromPredicate(partitionType, partitionPredicate);
                // sanity check, all changes must be done within the given partition
                if (partitionFilter != null) {
                    for (ManifestEntry entry : appendTableFiles) {
                        if (!partitionFilter.test(entry.partition())) {
                            throw new IllegalArgumentException(
                                    "Trying to overwrite partition "
                                            + partition
                                            + ", but the changes in "
                                            + pathFactory.getPartitionString(entry.partition())
                                            + " does not belong to this partition");
                        }
                    }
                }
            }

            // overwrite new files
            if (!skipOverwrite) {
                attempts +=
                        tryOverwrite(
                                partitionFilter,
                                appendTableFiles,
                                appendHashIndexFiles,
                                committable.identifier(),
                                committable.watermark(),
                                committable.logOffsets());
                generatedSnapshot += 1;
            }

            if (!compactTableFiles.isEmpty() || !compactDvIndexFiles.isEmpty()) {
                attempts +=
                        tryCommit(
                                compactTableFiles,
                                Collections.emptyList(),
                                compactDvIndexFiles,
                                committable.identifier(),
                                committable.watermark(),
                                committable.logOffsets(),
                                Snapshot.CommitKind.COMPACT,
                                mustConflictCheck(),
                                branchName,
                                null);
                generatedSnapshot += 1;
            }
        } finally {
            long commitDuration = (System.nanoTime() - started) / 1_000_000;
            if (this.commitMetrics != null) {
                reportCommit(
                        appendTableFiles,
                        Collections.emptyList(),
                        compactTableFiles,
                        Collections.emptyList(),
                        commitDuration,
                        generatedSnapshot,
                        attempts);
            }
        }
    }

    @Override
    public void dropPartitions(List<Map<String, String>> partitions, long commitIdentifier) {
        Preconditions.checkArgument(!partitions.isEmpty(), "Partitions list cannot be empty.");

        if (LOG.isDebugEnabled()) {
            LOG.debug(
                    "Ready to drop partitions {}",
                    partitions.stream().map(Objects::toString).collect(Collectors.joining(",")));
        }

        // partitions may be partial partition fields, so here must to use predicate way.
        Predicate predicate =
                partitions.stream()
                        .map(
                                partition ->
                                        createPartitionPredicate(
                                                partition, partitionType, partitionDefaultName))
                        .reduce(PredicateBuilder::or)
                        .orElseThrow(() -> new RuntimeException("Failed to get partition filter."));
        PartitionPredicate partitionFilter =
                PartitionPredicate.fromPredicate(partitionType, predicate);

        tryOverwrite(
                partitionFilter,
                Collections.emptyList(),
                Collections.emptyList(),
                commitIdentifier,
                null,
                new HashMap<>());
    }

    @Override
    public void truncateTable(long commitIdentifier) {
        tryOverwrite(
                null,
                Collections.emptyList(),
                Collections.emptyList(),
                commitIdentifier,
                null,
                new HashMap<>());
    }

    @Override
    public void abort(List<CommitMessage> commitMessages) {
        Map<Pair<BinaryRow, Integer>, DataFilePathFactory> factoryMap = new HashMap<>();
        for (CommitMessage message : commitMessages) {
            DataFilePathFactory pathFactory =
                    factoryMap.computeIfAbsent(
                            Pair.of(message.partition(), message.bucket()),
                            k ->
                                    this.pathFactory.createDataFilePathFactory(
                                            k.getKey(), k.getValue()));
            CommitMessageImpl commitMessage = (CommitMessageImpl) message;
            List<DataFileMeta> toDelete = new ArrayList<>();
            toDelete.addAll(commitMessage.newFilesIncrement().newFiles());
            toDelete.addAll(commitMessage.newFilesIncrement().changelogFiles());
            toDelete.addAll(commitMessage.compactIncrement().compactAfter());
            toDelete.addAll(commitMessage.compactIncrement().changelogFiles());

            for (DataFileMeta file : toDelete) {
                fileIO.deleteQuietly(pathFactory.toPath(file.fileName()));
            }
        }
    }

    @Override
    public FileStoreCommit withMetrics(CommitMetrics metrics) {
        this.commitMetrics = metrics;
        return this;
    }

    @Override
    public void commitStatistics(Statistics stats, long commitIdentifier) {
        String statsFileName = statsFileHandler.writeStats(stats);
        tryCommit(
                Collections.emptyList(),
                Collections.emptyList(),
                Collections.emptyList(),
                commitIdentifier,
                null,
                Collections.emptyMap(),
                Snapshot.CommitKind.ANALYZE,
                noConflictCheck(),
                branchName,
                statsFileName);
    }

    @Override
    public FileStorePathFactory pathFactory() {
        return pathFactory;
    }

    @Override
    public FileIO fileIO() {
        return fileIO;
    }

    private void collectChanges(
            List<CommitMessage> commitMessages,
            List<ManifestEntry> appendTableFiles,
            List<ManifestEntry> appendChangelog,
            List<ManifestEntry> compactTableFiles,
            List<ManifestEntry> compactChangelog,
            List<IndexManifestEntry> appendHashIndexFiles,
            List<IndexManifestEntry> compactDvIndexFiles) {
        for (CommitMessage message : commitMessages) {
            CommitMessageImpl commitMessage = (CommitMessageImpl) message;
            commitMessage
                    .newFilesIncrement()
                    .newFiles()
                    .forEach(m -> appendTableFiles.add(makeEntry(FileKind.ADD, commitMessage, m)));
            commitMessage
                    .newFilesIncrement()
                    .deletedFiles()
                    .forEach(
                            m ->
                                    appendTableFiles.add(
                                            makeEntry(FileKind.DELETE, commitMessage, m)));
            commitMessage
                    .newFilesIncrement()
                    .changelogFiles()
                    .forEach(m -> appendChangelog.add(makeEntry(FileKind.ADD, commitMessage, m)));
            commitMessage
                    .compactIncrement()
                    .compactBefore()
                    .forEach(
                            m ->
                                    compactTableFiles.add(
                                            makeEntry(FileKind.DELETE, commitMessage, m)));
            commitMessage
                    .compactIncrement()
                    .compactAfter()
                    .forEach(m -> compactTableFiles.add(makeEntry(FileKind.ADD, commitMessage, m)));
            commitMessage
                    .compactIncrement()
                    .changelogFiles()
                    .forEach(m -> compactChangelog.add(makeEntry(FileKind.ADD, commitMessage, m)));
            commitMessage
                    .indexIncrement()
                    .newIndexFiles()
                    .forEach(
                            f -> {
                                switch (f.indexType()) {
                                    case HASH_INDEX:
                                        appendHashIndexFiles.add(
                                                new IndexManifestEntry(
                                                        FileKind.ADD,
                                                        commitMessage.partition(),
                                                        commitMessage.bucket(),
                                                        f));
                                        break;
                                    case DELETION_VECTORS_INDEX:
                                        compactDvIndexFiles.add(
                                                new IndexManifestEntry(
                                                        FileKind.ADD,
                                                        commitMessage.partition(),
                                                        commitMessage.bucket(),
                                                        f));
                                        break;
                                    default:
                                        throw new RuntimeException(
                                                "Unknown index type: " + f.indexType());
                                }
                            });
            commitMessage
                    .indexIncrement()
                    .deletedIndexFiles()
                    .forEach(
                            f -> {
                                if (f.indexType().equals(DELETION_VECTORS_INDEX)) {
                                    compactDvIndexFiles.add(
                                            new IndexManifestEntry(
                                                    FileKind.DELETE,
                                                    commitMessage.partition(),
                                                    commitMessage.bucket(),
                                                    f));
                                } else {
                                    throw new RuntimeException(
                                            "This index type is not supported to delete: "
                                                    + f.indexType());
                                }
                            });
        }
    }

    private ManifestEntry makeEntry(FileKind kind, CommitMessage commitMessage, DataFileMeta file) {
        return new ManifestEntry(
                kind, commitMessage.partition(), commitMessage.bucket(), numBucket, file);
    }

    private int tryCommit(
            List<ManifestEntry> tableFiles,
            List<ManifestEntry> changelogFiles,
            List<IndexManifestEntry> indexFiles,
            long identifier,
            @Nullable Long watermark,
            Map<Integer, Long> logOffsets,
            Snapshot.CommitKind commitKind,
            ConflictCheck conflictCheck,
            String branchName,
            @Nullable String statsFileName) {
        int cnt = 0;
        while (true) {
            Snapshot latestSnapshot = snapshotManager.latestSnapshot();
            cnt++;
            if (tryCommitOnce(
                    tableFiles,
                    changelogFiles,
                    indexFiles,
                    identifier,
                    watermark,
                    logOffsets,
                    commitKind,
                    latestSnapshot,
                    conflictCheck,
                    branchName,
                    statsFileName)) {
                break;
            }
        }
        return cnt;
    }

    private int tryOverwrite(
            @Nullable PartitionPredicate partitionFilter,
            List<ManifestEntry> changes,
            List<IndexManifestEntry> indexFiles,
            long identifier,
            @Nullable Long watermark,
            Map<Integer, Long> logOffsets) {
        int cnt = 0;
        while (true) {
            Snapshot latestSnapshot = snapshotManager.latestSnapshot();

            cnt++;
            List<ManifestEntry> changesWithOverwrite = new ArrayList<>();
            List<IndexManifestEntry> indexChangesWithOverwrite = new ArrayList<>();
            if (latestSnapshot != null) {
                List<ManifestEntry> currentEntries =
                        scan.withSnapshot(latestSnapshot)
                                .withPartitionFilter(partitionFilter)
                                .plan()
                                .files();
                for (ManifestEntry entry : currentEntries) {
                    changesWithOverwrite.add(
                            new ManifestEntry(
                                    FileKind.DELETE,
                                    entry.partition(),
                                    entry.bucket(),
                                    entry.totalBuckets(),
                                    entry.file()));
                }

                // collect index files
                if (latestSnapshot.indexManifest() != null) {
                    List<IndexManifestEntry> entries =
                            indexManifestFile.read(latestSnapshot.indexManifest());
                    for (IndexManifestEntry entry : entries) {
                        if (partitionFilter == null || partitionFilter.test(entry.partition())) {
                            indexChangesWithOverwrite.add(entry.toDeleteEntry());
                        }
                    }
                }
            }
            changesWithOverwrite.addAll(changes);
            indexChangesWithOverwrite.addAll(indexFiles);

            if (tryCommitOnce(
                    changesWithOverwrite,
                    Collections.emptyList(),
                    indexChangesWithOverwrite,
                    identifier,
                    watermark,
                    logOffsets,
                    Snapshot.CommitKind.OVERWRITE,
                    latestSnapshot,
                    mustConflictCheck(),
                    branchName,
                    null)) {
                break;
            }
        }
        return cnt;
    }

    @VisibleForTesting
    boolean tryCommitOnce(
            List<ManifestEntry> tableFiles,
            List<ManifestEntry> changelogFiles,
            List<IndexManifestEntry> indexFiles,
            long identifier,
            @Nullable Long watermark,
            Map<Integer, Long> logOffsets,
            Snapshot.CommitKind commitKind,
            @Nullable Snapshot latestSnapshot,
            ConflictCheck conflictCheck,
            String branchName,
            @Nullable String newStatsFileName) {
        long newSnapshotId =
                latestSnapshot == null ? Snapshot.FIRST_SNAPSHOT_ID : latestSnapshot.id() + 1;
        Path newSnapshotPath =
                branchName.equals(DEFAULT_MAIN_BRANCH)
                        ? snapshotManager.snapshotPath(newSnapshotId)
                        : snapshotManager.copyWithBranch(branchName).snapshotPath(newSnapshotId);

<<<<<<< HEAD
        if (LOG.isInfoEnabled()) {
            LOG.info("Ready to commit table files to snapshot #" + newSnapshotId);
            for (ManifestEntry entry : tableFiles) {
                LOG.info("  * " + entry.toString());
            }
            LOG.info("Ready to commit changelog to snapshot #" + newSnapshotId);
            for (ManifestEntry entry : changelogFiles) {
                LOG.info("  * " + entry.toString());
=======
        if (LOG.isDebugEnabled()) {
            LOG.debug("Ready to commit table files to snapshot {}", newSnapshotId);
            for (ManifestEntry entry : tableFiles) {
                LOG.debug("  * {}", entry);
            }
            LOG.debug("Ready to commit changelog to snapshot {}", newSnapshotId);
            for (ManifestEntry entry : changelogFiles) {
                LOG.debug("  * {}", entry);
>>>>>>> acb0beae
            }
        }

        if (latestSnapshot != null && conflictCheck.shouldCheck(latestSnapshot.id())) {
            // latestSnapshotId is different from the snapshot id we've checked for conflicts,
            // so we have to check again
            noConflictsOrFail(latestSnapshot.commitUser(), latestSnapshot, tableFiles);
        }

        Snapshot newSnapshot;
        String previousChangesListName = null;
        String newChangesListName = null;
        String changelogListName = null;
        String newIndexManifest = null;
        List<ManifestFileMeta> oldMetas = new ArrayList<>();
        List<ManifestFileMeta> newMetas = new ArrayList<>();
        List<ManifestFileMeta> changelogMetas = new ArrayList<>();
        try {
            long previousTotalRecordCount = 0L;
            Long currentWatermark = watermark;
            String previousIndexManifest = null;
            if (latestSnapshot != null) {
                previousTotalRecordCount = latestSnapshot.totalRecordCount(scan);
                List<ManifestFileMeta> previousManifests =
                        latestSnapshot.dataManifests(manifestList);
                // read all previous manifest files
                oldMetas.addAll(previousManifests);
                // read the last snapshot to complete the bucket's offsets when logOffsets does not
                // contain all buckets
                Map<Integer, Long> latestLogOffsets = latestSnapshot.logOffsets();
                if (latestLogOffsets != null) {
                    latestLogOffsets.forEach(logOffsets::putIfAbsent);
                }
                Long latestWatermark = latestSnapshot.watermark();
                if (latestWatermark != null) {
                    currentWatermark =
                            currentWatermark == null
                                    ? latestWatermark
                                    : Math.max(currentWatermark, latestWatermark);
                }
                previousIndexManifest = latestSnapshot.indexManifest();
            }
            // merge manifest files with changes
            newMetas.addAll(
                    ManifestFileMeta.merge(
                            oldMetas,
                            manifestFile,
                            manifestTargetSize.getBytes(),
                            manifestMergeMinCount,
                            manifestFullCompactionSize.getBytes(),
                            partitionType,
                            manifestReadParallelism));
            previousChangesListName = manifestList.write(newMetas);

            // the added records subtract the deleted records from
            long deltaRecordCount =
                    Snapshot.recordCountAdd(tableFiles) - Snapshot.recordCountDelete(tableFiles);
            long totalRecordCount = previousTotalRecordCount + deltaRecordCount;

            // write new changes into manifest files
            List<ManifestFileMeta> newChangesManifests = manifestFile.write(tableFiles);
            newMetas.addAll(newChangesManifests);
            newChangesListName = manifestList.write(newChangesManifests);

            // write changelog into manifest files
            if (!changelogFiles.isEmpty()) {
                changelogMetas.addAll(manifestFile.write(changelogFiles));
                changelogListName = manifestList.write(changelogMetas);
            }

            // write new index manifest
            String indexManifest =
                    indexManifestFile.writeIndexFiles(
                            previousIndexManifest, indexFiles, bucketMode);
            if (!Objects.equals(indexManifest, previousIndexManifest)) {
                newIndexManifest = indexManifest;
            }

            long latestSchemaId = schemaManager.latest().get().id();

            // write new stats or inherit from the previous snapshot
            String statsFileName = null;
            if (newStatsFileName != null) {
                statsFileName = newStatsFileName;
            } else if (latestSnapshot != null) {
                Optional<Statistics> previousStatistic = statsFileHandler.readStats(latestSnapshot);
                if (previousStatistic.isPresent()) {
                    if (previousStatistic.get().schemaId() != latestSchemaId) {
                        LOG.warn("Schema changed, stats will not be inherited");
                    } else {
                        statsFileName = latestSnapshot.statistics();
                    }
                }
            }

            // prepare snapshot file
            newSnapshot =
                    new Snapshot(
                            newSnapshotId,
                            latestSchemaId,
                            previousChangesListName,
                            newChangesListName,
                            changelogListName,
                            indexManifest,
                            commitUser,
                            identifier,
                            commitKind,
                            System.currentTimeMillis(),
                            logOffsets,
                            totalRecordCount,
                            deltaRecordCount,
                            Snapshot.recordCount(changelogFiles),
                            currentWatermark,
                            statsFileName);
        } catch (Throwable e) {
            // fails when preparing for commit, we should clean up
            cleanUpTmpManifests(
                    previousChangesListName,
                    newChangesListName,
                    changelogListName,
                    newIndexManifest,
                    oldMetas,
                    newMetas,
                    changelogMetas);
            throw new RuntimeException(
                    String.format(
                            "Exception occurs when preparing snapshot #%d (path %s) by user %s "
                                    + "with hash %s and kind %s. Clean up.",
                            newSnapshotId,
                            newSnapshotPath.toString(),
                            commitUser,
                            identifier,
                            commitKind.name()),
                    e);
        }

        boolean success;
        try {
            Callable<Boolean> callable =
                    () -> {
                        boolean committed =
                                fileIO.tryToWriteAtomic(newSnapshotPath, newSnapshot.toJson());
                        if (committed) {
                            snapshotManager.commitLatestHint(newSnapshotId);
                        }
                        return committed;
                    };
            if (lock != null) {
                success =
                        lock.runWithLock(
                                () ->
                                        // fs.rename may not returns false if target file
                                        // already exists, or even not atomic
                                        // as we're relying on external locking, we can first
                                        // check if file exist then rename to work around this
                                        // case
                                        !fileIO.exists(newSnapshotPath) && callable.call());
            } else {
                success = callable.call();
            }
        } catch (Throwable e) {
            // exception when performing the atomic rename,
            // we cannot clean up because we can't determine the success
            throw new RuntimeException(
                    String.format(
                            "Exception occurs when committing snapshot #%d (path %s) by user %s "
                                    + "with identifier %s and kind %s. "
                                    + "Cannot clean up because we can't determine the success.",
                            newSnapshotId,
                            newSnapshotPath,
                            commitUser,
                            identifier,
                            commitKind.name()),
                    e);
        }

        if (success) {
            if (LOG.isDebugEnabled()) {
                LOG.debug(
                        String.format(
                                "Successfully commit snapshot #%d (path %s) by user %s "
                                        + "with identifier %s and kind %s.",
                                newSnapshotId,
                                newSnapshotPath,
                                commitUser,
                                identifier,
                                commitKind.name()));
            }
            commitCallbacks.forEach(callback -> callback.call(tableFiles, identifier, watermark));
            return true;
        }

        // atomic rename fails, clean up and try again
        LOG.warn(
                String.format(
                        "Atomic commit failed for snapshot #%d (path %s) by user %s "
                                + "with identifier %s and kind %s. "
                                + "Clean up and try again.",
                        newSnapshotId, newSnapshotPath, commitUser, identifier, commitKind.name()));
        cleanUpTmpManifests(
                previousChangesListName,
                newChangesListName,
                changelogListName,
                newIndexManifest,
                oldMetas,
                newMetas,
                changelogMetas);
        return false;
    }

    @SafeVarargs
    private final List<SimpleFileEntry> readAllEntriesFromChangedPartitions(
            Snapshot snapshot, List<ManifestEntry>... changes) {
        List<BinaryRow> changedPartitions =
                Arrays.stream(changes)
                        .flatMap(Collection::stream)
                        .map(ManifestEntry::partition)
                        .distinct()
                        .collect(Collectors.toList());
        try {
            return scan.withSnapshot(snapshot)
                    .withPartitionFilter(changedPartitions)
                    .readSimpleEntries();
        } catch (Throwable e) {
            throw new RuntimeException("Cannot read manifest entries from changed partitions.", e);
        }
    }

    private void noConflictsOrFail(
            String baseCommitUser, Snapshot latestSnapshot, List<ManifestEntry> changes) {
        noConflictsOrFail(
                baseCommitUser,
                readAllEntriesFromChangedPartitions(latestSnapshot, changes),
                SimpleFileEntry.from(changes));
    }

    private void noConflictsOrFail(
            String baseCommitUser,
            List<SimpleFileEntry> baseEntries,
            List<SimpleFileEntry> changes) {
        List<SimpleFileEntry> allEntries = new ArrayList<>(baseEntries);
        allEntries.addAll(changes);

        Collection<SimpleFileEntry> mergedEntries;
        try {
            // merge manifest entries and also check if the files we want to delete are still there
            mergedEntries = FileEntry.mergeEntries(allEntries);
            FileEntry.assertNoDelete(mergedEntries);
        } catch (Throwable e) {
            Pair<RuntimeException, RuntimeException> conflictException =
                    createConflictException(
                            "File deletion conflicts detected! Give up committing.",
                            baseCommitUser,
                            baseEntries,
                            changes,
                            e,
                            50);
            LOG.warn("", conflictException.getLeft());
            throw conflictException.getRight();
        }

        // fast exit for file store without keys
        if (keyComparator == null) {
            return;
        }

        // group entries by partitions, buckets and levels
        Map<LevelIdentifier, List<SimpleFileEntry>> levels = new HashMap<>();
        for (SimpleFileEntry entry : mergedEntries) {
            int level = entry.level();
            if (level >= 1) {
                levels.computeIfAbsent(
                                new LevelIdentifier(entry.partition(), entry.bucket(), level),
                                lv -> new ArrayList<>())
                        .add(entry);
            }
        }

        // check for all LSM level >= 1, key ranges of files do not intersect
        for (List<SimpleFileEntry> entries : levels.values()) {
            entries.sort((a, b) -> keyComparator.compare(a.minKey(), b.minKey()));
            for (int i = 0; i + 1 < entries.size(); i++) {
                SimpleFileEntry a = entries.get(i);
                SimpleFileEntry b = entries.get(i + 1);
                if (keyComparator.compare(a.maxKey(), b.minKey()) >= 0) {
                    Pair<RuntimeException, RuntimeException> conflictException =
                            createConflictException(
                                    "LSM conflicts detected! Give up committing. Conflict files are:\n"
                                            + a.identifier().toString(pathFactory)
                                            + "\n"
                                            + b.identifier().toString(pathFactory),
                                    baseCommitUser,
                                    baseEntries,
                                    changes,
                                    null,
                                    50);

                    LOG.warn("", conflictException.getLeft());
                    throw conflictException.getRight();
                }
            }
        }
    }

    /**
     * Construct detailed conflict exception. The returned exception is formed of (full exception,
     * simplified exception), The simplified exception is generated when the entry length is larger
     * than the max limit.
     */
    private Pair<RuntimeException, RuntimeException> createConflictException(
            String message,
            String baseCommitUser,
            List<SimpleFileEntry> baseEntries,
            List<SimpleFileEntry> changes,
            Throwable cause,
            int maxEntry) {
        String possibleCauses =
                String.join(
                        "\n",
                        "Don't panic!",
                        "Conflicts during commits are normal and this failure is intended to resolve the conflicts.",
                        "Conflicts are mainly caused by the following scenarios:",
                        "1. Your job is suffering from back-pressuring.",
                        "   There are too many snapshots waiting to be committed "
                                + "and an exception occurred during the commit procedure "
                                + "(most probably due to checkpoint timeout).",
                        "   See https://paimon.apache.org/docs/master/maintenance/write-performance/ "
                                + "for how to improve writing performance.",
                        "2. Multiple jobs are writing into the same partition at the same time, "
                                + "or you use STATEMENT SET to execute multiple INSERT statements into the same Paimon table.",
                        "   You'll probably see different base commit user and current commit user below.",
                        "   You can use "
                                + "https://paimon.apache.org/docs/master/maintenance/dedicated-compaction#dedicated-compaction-job"
                                + " to support multiple writing.",
                        "3. You're recovering from an old savepoint, or you're creating multiple jobs from a savepoint.",
                        "   The job will fail continuously in this scenario to protect metadata from corruption.",
                        "   You can either recover from the latest savepoint, "
                                + "or you can revert the table to the snapshot corresponding to the old savepoint.");
        String commitUserString =
                "Base commit user is: "
                        + baseCommitUser
                        + "; Current commit user is: "
                        + commitUser;
        String baseEntriesString =
                "Base entries are:\n"
                        + baseEntries.stream()
                                .map(Object::toString)
                                .collect(Collectors.joining("\n"));
        String changesString =
                "Changes are:\n"
                        + changes.stream().map(Object::toString).collect(Collectors.joining("\n"));

        RuntimeException fullException =
                new RuntimeException(
                        message
                                + "\n\n"
                                + possibleCauses
                                + "\n\n"
                                + commitUserString
                                + "\n\n"
                                + baseEntriesString
                                + "\n\n"
                                + changesString,
                        cause);

        RuntimeException simplifiedException;
        if (baseEntries.size() > maxEntry || changes.size() > maxEntry) {
            baseEntriesString =
                    "Base entries are:\n"
                            + baseEntries.subList(0, Math.min(baseEntries.size(), maxEntry))
                                    .stream()
                                    .map(Object::toString)
                                    .collect(Collectors.joining("\n"));
            changesString =
                    "Changes are:\n"
                            + changes.subList(0, Math.min(changes.size(), maxEntry)).stream()
                                    .map(Object::toString)
                                    .collect(Collectors.joining("\n"));
            simplifiedException =
                    new RuntimeException(
                            message
                                    + "\n\n"
                                    + possibleCauses
                                    + "\n\n"
                                    + commitUserString
                                    + "\n\n"
                                    + baseEntriesString
                                    + "\n\n"
                                    + changesString
                                    + "\n\n"
                                    + "The entry list above are not fully displayed, please refer to taskmanager.log for more information.",
                            cause);
            return Pair.of(fullException, simplifiedException);
        } else {
            return Pair.of(fullException, fullException);
        }
    }

    private void cleanUpTmpManifests(
            String previousChangesListName,
            String newChangesListName,
            String changelogListName,
            String newIndexManifest,
            List<ManifestFileMeta> oldMetas,
            List<ManifestFileMeta> newMetas,
            List<ManifestFileMeta> changelogMetas) {
        // clean up newly created manifest list
        if (previousChangesListName != null) {
            manifestList.delete(previousChangesListName);
        }
        if (newChangesListName != null) {
            manifestList.delete(newChangesListName);
        }
        if (changelogListName != null) {
            manifestList.delete(changelogListName);
        }
        if (newIndexManifest != null) {
            indexManifestFile.delete(newIndexManifest);
        }
        // clean up newly merged manifest files
        Set<ManifestFileMeta> oldMetaSet = new HashSet<>(oldMetas); // for faster searching
        for (ManifestFileMeta suspect : newMetas) {
            if (!oldMetaSet.contains(suspect)) {
                manifestList.delete(suspect.fileName());
            }
        }
        // clean up changelog manifests
        for (ManifestFileMeta meta : changelogMetas) {
            manifestList.delete(meta.fileName());
        }
    }

    @Override
    public void close() {
        for (CommitCallback callback : commitCallbacks) {
            IOUtils.closeQuietly(callback);
        }
    }

    private static class LevelIdentifier {

        private final BinaryRow partition;
        private final int bucket;
        private final int level;

        private LevelIdentifier(BinaryRow partition, int bucket, int level) {
            this.partition = partition;
            this.bucket = bucket;
            this.level = level;
        }

        @Override
        public boolean equals(Object o) {
            if (!(o instanceof LevelIdentifier)) {
                return false;
            }
            LevelIdentifier that = (LevelIdentifier) o;
            return Objects.equals(partition, that.partition)
                    && bucket == that.bucket
                    && level == that.level;
        }

        @Override
        public int hashCode() {
            return Objects.hash(partition, bucket, level);
        }
    }

    /** Should do conflict check. */
    interface ConflictCheck {
        boolean shouldCheck(long latestSnapshot);
    }

    static ConflictCheck hasConflictChecked(@Nullable Long checkedLatestSnapshotId) {
        return latestSnapshot -> !Objects.equals(latestSnapshot, checkedLatestSnapshotId);
    }

    static ConflictCheck noConflictCheck() {
        return latestSnapshot -> false;
    }

    @VisibleForTesting
    static ConflictCheck mustConflictCheck() {
        return latestSnapshot -> true;
    }
}<|MERGE_RESOLUTION|>--- conflicted
+++ resolved
@@ -804,25 +804,14 @@
                         ? snapshotManager.snapshotPath(newSnapshotId)
                         : snapshotManager.copyWithBranch(branchName).snapshotPath(newSnapshotId);
 
-<<<<<<< HEAD
         if (LOG.isInfoEnabled()) {
-            LOG.info("Ready to commit table files to snapshot #" + newSnapshotId);
+            LOG.info("Ready to commit table files to snapshot {}", newSnapshotId);
             for (ManifestEntry entry : tableFiles) {
-                LOG.info("  * " + entry.toString());
-            }
-            LOG.info("Ready to commit changelog to snapshot #" + newSnapshotId);
+                LOG.info("  * {}", entry);
+            }
+            LOG.info("Ready to commit changelog to snapshot {}", newSnapshotId);
             for (ManifestEntry entry : changelogFiles) {
-                LOG.info("  * " + entry.toString());
-=======
-        if (LOG.isDebugEnabled()) {
-            LOG.debug("Ready to commit table files to snapshot {}", newSnapshotId);
-            for (ManifestEntry entry : tableFiles) {
-                LOG.debug("  * {}", entry);
-            }
-            LOG.debug("Ready to commit changelog to snapshot {}", newSnapshotId);
-            for (ManifestEntry entry : changelogFiles) {
-                LOG.debug("  * {}", entry);
->>>>>>> acb0beae
+                LOG.info("  * {}", entry);
             }
         }
 
