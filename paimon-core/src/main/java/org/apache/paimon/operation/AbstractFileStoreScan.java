/*
 * Licensed to the Apache Software Foundation (ASF) under one
 * or more contributor license agreements.  See the NOTICE file
 * distributed with this work for additional information
 * regarding copyright ownership.  The ASF licenses this file
 * to you under the Apache License, Version 2.0 (the
 * "License"); you may not use this file except in compliance
 * with the License.  You may obtain a copy of the License at
 *
 *     http://www.apache.org/licenses/LICENSE-2.0
 *
 * Unless required by applicable law or agreed to in writing, software
 * distributed under the License is distributed on an "AS IS" BASIS,
 * WITHOUT WARRANTIES OR CONDITIONS OF ANY KIND, either express or implied.
 * See the License for the specific language governing permissions and
 * limitations under the License.
 */

package org.apache.paimon.operation;

import org.apache.paimon.Snapshot;
import org.apache.paimon.data.BinaryRow;
import org.apache.paimon.data.InternalRow;
import org.apache.paimon.manifest.ManifestCacheFilter;
import org.apache.paimon.manifest.ManifestEntry;
import org.apache.paimon.manifest.ManifestEntrySerializer;
import org.apache.paimon.manifest.ManifestFile;
import org.apache.paimon.manifest.ManifestFileMeta;
import org.apache.paimon.manifest.ManifestList;
import org.apache.paimon.predicate.Predicate;
import org.apache.paimon.predicate.PredicateBuilder;
import org.apache.paimon.schema.SchemaManager;
import org.apache.paimon.schema.TableSchema;
import org.apache.paimon.stats.FieldStatsArraySerializer;
import org.apache.paimon.types.RowType;
import org.apache.paimon.utils.FileStorePathFactory;
import org.apache.paimon.utils.Filter;
import org.apache.paimon.utils.Pair;
import org.apache.paimon.utils.ParallellyExecuteUtils;
import org.apache.paimon.utils.RowDataToObjectArrayConverter;
import org.apache.paimon.utils.SnapshotManager;

import org.slf4j.Logger;
import org.slf4j.LoggerFactory;

import javax.annotation.Nullable;

import java.util.ArrayList;
import java.util.Collections;
import java.util.List;
import java.util.concurrent.ConcurrentHashMap;
import java.util.concurrent.ConcurrentMap;
import java.util.function.Function;
import java.util.stream.Collectors;

import static org.apache.paimon.utils.Preconditions.checkArgument;
import static org.apache.paimon.utils.Preconditions.checkState;

/** Default implementation of {@link FileStoreScan}. */
public abstract class AbstractFileStoreScan implements FileStoreScan {

    private static final Logger LOG = LoggerFactory.getLogger(AbstractFileStoreScan.class);
    private final FieldStatsArraySerializer partitionStatsConverter;
    private final RowDataToObjectArrayConverter partitionConverter;
    private final SnapshotManager snapshotManager;
    private final ManifestFile.Factory manifestFileFactory;
    private final ManifestList manifestList;
    private final int numOfBuckets;
    private final boolean checkNumOfBuckets;

    private final ConcurrentMap<Long, TableSchema> tableSchemas;
    private final SchemaManager schemaManager;
    protected final ScanBucketFilter bucketFilter;

    private Predicate partitionFilter;
    private Snapshot specifiedSnapshot = null;
    private Integer specifiedBucket = null;
    private List<ManifestFileMeta> specifiedManifests = null;
    private ScanKind scanKind = ScanKind.ALL;
    private Filter<Integer> levelFilter = null;

    private ManifestCacheFilter manifestCacheFilter = null;
    private final Integer scanManifestParallelism;

    public AbstractFileStoreScan(
            RowType partitionType,
            ScanBucketFilter bucketFilter,
            SnapshotManager snapshotManager,
            SchemaManager schemaManager,
            ManifestFile.Factory manifestFileFactory,
            ManifestList.Factory manifestListFactory,
            int numOfBuckets,
            boolean checkNumOfBuckets,
            Integer scanManifestParallelism) {
        this.partitionStatsConverter = new FieldStatsArraySerializer(partitionType);
        this.partitionConverter = new RowDataToObjectArrayConverter(partitionType);
        this.bucketFilter = bucketFilter;
        this.snapshotManager = snapshotManager;
        this.schemaManager = schemaManager;
        this.manifestFileFactory = manifestFileFactory;
        this.manifestList = manifestListFactory.create();
        this.numOfBuckets = numOfBuckets;
        this.checkNumOfBuckets = checkNumOfBuckets;
        this.tableSchemas = new ConcurrentHashMap<>();
        this.scanManifestParallelism = scanManifestParallelism;
    }

    @Override
    public FileStoreScan withPartitionFilter(Predicate predicate) {
        this.partitionFilter = predicate;
        return this;
    }

    @Override
    public FileStoreScan withPartitionFilter(List<BinaryRow> partitions) {
        List<Predicate> predicates =
                partitions.stream()
                        .filter(p -> p.getFieldCount() > 0)
                        .map(partitionConverter::createEqualPredicate)
                        .collect(Collectors.toList());
        if (predicates.isEmpty()) {
            return this;
        } else {
            return withPartitionFilter(PredicateBuilder.or(predicates));
        }
    }

    @Override
    public FileStoreScan withBucket(int bucket) {
        this.specifiedBucket = bucket;
        return this;
    }

    @Override
    public FileStoreScan withPartitionBucket(BinaryRow partition, int bucket) {
        if (manifestCacheFilter != null) {
            checkArgument(
                    manifestCacheFilter.test(partition, bucket),
                    String.format(
                            "This is a bug! The partition %s and bucket %s is filtered!",
                            partition, bucket));
        }
        withPartitionFilter(Collections.singletonList(partition));
        withBucket(bucket);
        return this;
    }

    @Override
    public FileStoreScan withSnapshot(long snapshotId) {
        checkState(specifiedManifests == null, "Cannot set both snapshot and manifests.");
        this.specifiedSnapshot = snapshotManager.snapshot(snapshotId);
        return this;
    }

    @Override
    public FileStoreScan withSnapshot(Snapshot snapshot) {
        checkState(specifiedManifests == null, "Cannot set both snapshot and manifests.");
        this.specifiedSnapshot = snapshot;
        return this;
    }

    @Override
    public FileStoreScan withManifestList(List<ManifestFileMeta> manifests) {
        checkState(specifiedSnapshot == null, "Cannot set both snapshot and manifests.");
        this.specifiedManifests = manifests;
        return this;
    }

    @Override
    public FileStoreScan withKind(ScanKind scanKind) {
        this.scanKind = scanKind;
        return this;
    }

    @Override
    public FileStoreScan withLevelFilter(Filter<Integer> levelFilter) {
        this.levelFilter = levelFilter;
        return this;
    }

    @Override
    public FileStoreScan withManifestCacheFilter(ManifestCacheFilter manifestFilter) {
        this.manifestCacheFilter = manifestFilter;
        return this;
    }

    @Override
    public Plan plan() {

        Pair<Snapshot, List<ManifestEntry>> planResult = doPlan(this::readManifestFileMeta);

        final Snapshot readSnapshot = planResult.getLeft();
        final List<ManifestEntry> files = planResult.getRight();

        return new Plan() {
            @Nullable
            @Override
            public Long watermark() {
                return readSnapshot == null ? null : readSnapshot.watermark();
            }

            @Nullable
            @Override
            public Long snapshotId() {
                return readSnapshot == null ? null : readSnapshot.id();
            }

            @Override
            public List<ManifestEntry> files() {
                return files;
            }
        };
    }

    private Pair<Snapshot, List<ManifestEntry>> doPlan(
            Function<ManifestFileMeta, List<ManifestEntry>> readManifest) {
        List<ManifestFileMeta> manifests = specifiedManifests;
        Snapshot snapshot = null;
        if (manifests == null) {
            snapshot =
                    specifiedSnapshot == null
                            ? snapshotManager.latestSnapshot()
                            : specifiedSnapshot;
            if (snapshot == null) {
                manifests = Collections.emptyList();
            } else {
                manifests = readManifests(snapshot);
            }
        }

<<<<<<< HEAD
        final List<ManifestFileMeta> readManifests = manifests;
        LOG.info("ReadManifests count : {}, scanManifestParallelism: {}", readManifests.size(), scanManifestParallelism);

=======
>>>>>>> 877eb309
        Iterable<ManifestEntry> entries =
                ParallellyExecuteUtils.parallelismBatchIterable(
                        files ->
                                files.parallelStream()
                                        .filter(this::filterManifestFileMeta)
                                        .flatMap(m -> readManifest.apply(m).stream())
                                        .filter(this::filterByStats)
                                        .collect(Collectors.toList()),
                        manifests,
                        scanManifestParallelism);

        List<ManifestEntry> files = new ArrayList<>();
        for (ManifestEntry file : ManifestEntry.mergeEntries(entries)) {
            if (checkNumOfBuckets && file.totalBuckets() != numOfBuckets) {
                String partInfo =
                        partitionConverter.getArity() > 0
                                ? "partition "
                                        + FileStorePathFactory.getPartitionComputer(
                                                        partitionConverter.rowType(),
                                                        FileStorePathFactory.PARTITION_DEFAULT_NAME
                                                                .defaultValue())
                                                .generatePartValues(file.partition())
                                : "table";
                throw new RuntimeException(
                        String.format(
                                "Try to write %s with a new bucket num %d, but the previous bucket num is %d. "
                                        + "Please switch to batch mode, and perform INSERT OVERWRITE to rescale current data layout first.",
                                partInfo, numOfBuckets, file.totalBuckets()));
            }

            // bucket filter should not be applied along with partition filter
            // because the specifiedBucket is computed against the current
            // numOfBuckets
            // however entry.bucket() was computed against the old numOfBuckets
            // and thus the filtered manifest entries might be empty
            // which renders the bucket check invalid
            if (filterByBucket(file) && filterByBucketSelector(file) && filterByLevel(file)) {
                files.add(file);
            }
        }
        return Pair.of(snapshot, files);
    }

    private List<ManifestFileMeta> readManifests(Snapshot snapshot) {
        switch (scanKind) {
            case ALL:
                return snapshot.dataManifests(manifestList);
            case DELTA:
                return snapshot.deltaManifests(manifestList);
            case CHANGELOG:
                if (snapshot.version() > Snapshot.TABLE_STORE_02_VERSION) {
                    return snapshot.changelogManifests(manifestList);
                }

                // compatible with Paimon 0.2, we'll read extraFiles in DataFileMeta
                // see comments on DataFileMeta#extraFiles
                if (snapshot.commitKind() == Snapshot.CommitKind.APPEND) {
                    return snapshot.deltaManifests(manifestList);
                }
                throw new IllegalStateException(
                        String.format(
                                "Incremental scan does not accept %s snapshot",
                                snapshot.commitKind()));
            default:
                throw new UnsupportedOperationException("Unknown scan kind " + scanKind.name());
        }
    }

    // ------------------------------------------------------------------------
    // Start Thread Safe Methods: The following methods need to be thread safe because they will be
    // called by multiple threads
    // ------------------------------------------------------------------------

    /** Note: Keep this thread-safe. */
    protected TableSchema scanTableSchema(long id) {
        return tableSchemas.computeIfAbsent(id, key -> schemaManager.schema(id));
    }

    /** Note: Keep this thread-safe. */
    private boolean filterManifestFileMeta(ManifestFileMeta manifest) {
        return partitionFilter == null
                || partitionFilter.test(
                        manifest.numAddedFiles() + manifest.numDeletedFiles(),
                        manifest.partitionStats().fields(partitionStatsConverter));
    }

    /** Note: Keep this thread-safe. */
    private boolean filterByBucket(ManifestEntry entry) {
        return (specifiedBucket == null || entry.bucket() == specifiedBucket);
    }

    /** Note: Keep this thread-safe. */
    private boolean filterByBucketSelector(ManifestEntry entry) {
        return bucketFilter.select(entry.bucket(), entry.totalBuckets());
    }

    /** Note: Keep this thread-safe. */
    private boolean filterByLevel(ManifestEntry entry) {
        return (levelFilter == null || levelFilter.test(entry.file().level()));
    }

    /** Note: Keep this thread-safe. */
    protected abstract boolean filterByStats(ManifestEntry entry);

    /** Note: Keep this thread-safe. */
    private List<ManifestEntry> readManifestFileMeta(ManifestFileMeta manifest) {
        return manifestFileFactory
                .create()
                .read(manifest.fileName(), manifestCacheRowFilter(), manifestEntryRowFilter());
    }

    /** Note: Keep this thread-safe. */
    private Filter<InternalRow> manifestEntryRowFilter() {
        Function<InternalRow, BinaryRow> partitionGetter =
                ManifestEntrySerializer.partitionGetter();
        Function<InternalRow, Integer> bucketGetter = ManifestEntrySerializer.bucketGetter();
        Function<InternalRow, Integer> totalBucketGetter =
                ManifestEntrySerializer.totalBucketGetter();
        return row -> {
            if ((partitionFilter != null
                    && !partitionFilter.test(
                            partitionConverter.convert(partitionGetter.apply(row))))) {
                return false;
            }

            if (specifiedBucket != null && numOfBuckets == totalBucketGetter.apply(row)) {
                return specifiedBucket.intValue() == bucketGetter.apply(row);
            }

            return true;
        };
    }

    /** Note: Keep this thread-safe. */
    private Filter<InternalRow> manifestCacheRowFilter() {
        if (manifestCacheFilter == null) {
            return Filter.alwaysTrue();
        }

        Function<InternalRow, BinaryRow> partitionGetter =
                ManifestEntrySerializer.partitionGetter();
        Function<InternalRow, Integer> bucketGetter = ManifestEntrySerializer.bucketGetter();
        Function<InternalRow, Integer> totalBucketGetter =
                ManifestEntrySerializer.totalBucketGetter();
        return row -> {
            if (numOfBuckets != totalBucketGetter.apply(row)) {
                return true;
            }

            return manifestCacheFilter.test(partitionGetter.apply(row), bucketGetter.apply(row));
        };
    }

    // ------------------------------------------------------------------------
    // End Thread Safe Methods
    // ------------------------------------------------------------------------
}<|MERGE_RESOLUTION|>--- conflicted
+++ resolved
@@ -228,12 +228,6 @@
             }
         }
 
-<<<<<<< HEAD
-        final List<ManifestFileMeta> readManifests = manifests;
-        LOG.info("ReadManifests count : {}, scanManifestParallelism: {}", readManifests.size(), scanManifestParallelism);
-
-=======
->>>>>>> 877eb309
         Iterable<ManifestEntry> entries =
                 ParallellyExecuteUtils.parallelismBatchIterable(
                         files ->
