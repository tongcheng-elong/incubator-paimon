/*
 * Licensed to the Apache Software Foundation (ASF) under one or more
 * contributor license agreements.  See the NOTICE file distributed with
 * this work for additional information regarding copyright ownership.
 * The ASF licenses this file to You under the Apache License, Version 2.0
 * (the "License"); you may not use this file except in compliance with
 * the License.  You may obtain a copy of the License at
 *
 *    http://www.apache.org/licenses/LICENSE-2.0
 *
 * Unless required by applicable law or agreed to in writing, software
 * distributed under the License is distributed on an "AS IS" BASIS,
 * WITHOUT WARRANTIES OR CONDITIONS OF ANY KIND, either express or implied.
 * See the License for the specific language governing permissions and
 * limitations under the License.
 */

package org.apache.paimon.flink.sink;

import org.apache.flink.metrics.Gauge;
import org.apache.paimon.utils.SerializableFunction;

import org.apache.flink.runtime.state.StateInitializationContext;
import org.apache.flink.runtime.state.StateSnapshotContext;
import org.apache.flink.streaming.api.operators.AbstractStreamOperator;
import org.apache.flink.streaming.api.operators.BoundedOneInput;
import org.apache.flink.streaming.api.operators.ChainingStrategy;
import org.apache.flink.streaming.api.operators.OneInputStreamOperator;
import org.apache.flink.streaming.api.watermark.Watermark;
import org.apache.flink.streaming.runtime.streamrecord.StreamRecord;
import org.apache.paimon.operation.FileStoreCommit;
import org.apache.paimon.operation.FileStoreCommitImpl;
import org.apache.paimon.utils.SnapshotManager;

import java.util.ArrayDeque;
import java.util.ArrayList;
import java.util.Deque;
import java.util.List;
import java.util.Map;
import java.util.NavigableMap;
import java.util.TreeMap;

import static org.apache.paimon.utils.Preconditions.checkNotNull;

/** Operator to commit {@link Committable}s for each snapshot. */
public class CommitterOperator<CommitT, GlobalCommitT> extends AbstractStreamOperator<CommitT>
        implements OneInputStreamOperator<CommitT, CommitT>, BoundedOneInput {

    private static final long serialVersionUID = 1L;

    /** Record all the inputs until commit. */
    private final Deque<CommitT> inputs = new ArrayDeque<>();

    /**
     * If checkpoint is enabled we should do nothing in {@link CommitterOperator#endInput}.
     * Remaining data will be committed in {@link CommitterOperator#notifyCheckpointComplete}. If
     * checkpoint is not enabled we need to commit remaining data in {@link
     * CommitterOperator#endInput}.
     */
    private final boolean streamingCheckpointEnabled;

    /**
     * This commitUser is valid only for new jobs. After the job starts, this commitUser will be
     * recorded into the states of write and commit operators. When the job restarts, commitUser
     * will be recovered from states and this value is ignored.
     */
    private final String initialCommitUser;

    /** Group the committable by the checkpoint id. */
    protected final NavigableMap<Long, GlobalCommitT> committablesPerCheckpoint;

    private final SerializableFunction<String, Committer<CommitT, GlobalCommitT>> committerFactory;

    private final CommittableStateManager<GlobalCommitT> committableStateManager;

    /**
     * Aggregate committables to global committables and commit the global committables to the
     * external system.
     */
    protected Committer<CommitT, GlobalCommitT> committer;

    private transient long currentWatermark;

    private transient boolean endInput;

<<<<<<< HEAD
    private transient long lastSnapshot;
=======
    private transient String commitUser;
>>>>>>> b51da270

    public CommitterOperator(
            boolean streamingCheckpointEnabled,
            String initialCommitUser,
            SerializableFunction<String, Committer<CommitT, GlobalCommitT>> committerFactory,
            CommittableStateManager<GlobalCommitT> committableStateManager) {
        this.streamingCheckpointEnabled = streamingCheckpointEnabled;
        this.initialCommitUser = initialCommitUser;
        this.committablesPerCheckpoint = new TreeMap<>();
        this.committerFactory = checkNotNull(committerFactory);
        this.committableStateManager = committableStateManager;
        setChainingStrategy(ChainingStrategy.ALWAYS);
    }

    @Override
    public void initializeState(StateInitializationContext context) throws Exception {
        super.initializeState(context);

        this.currentWatermark = Long.MIN_VALUE;
        this.endInput = false;
        // each job can only have one user name and this name must be consistent across restarts
        // we cannot use job id as commit user name here because user may change job id by creating
        // a savepoint, stop the job and then resume from savepoint
        commitUser =
                StateUtils.getSingleValueFromState(
                        context, "commit_user_state", String.class, initialCommitUser);
        // parallelism of commit operator is always 1, so commitUser will never be null
        committer = committerFactory.apply(commitUser);

        committableStateManager.initializeState(context, committer);

        this.lastSnapshot=getLastSnapshot();

        getRuntimeContext().getMetricGroup().gauge("paimonLastSnapshot", new Gauge<Long>() {
            @Override
            public Long getValue() {
                return lastSnapshot;
            }
        });
    }

    @Override
    public void processWatermark(Watermark mark) throws Exception {
        super.processWatermark(mark);
        // Do not consume Long.MAX_VALUE watermark in case of batch or bounded stream
        if (mark.getTimestamp() != Long.MAX_VALUE) {
            this.currentWatermark = mark.getTimestamp();
        }
    }

    private GlobalCommitT toCommittables(long checkpoint, List<CommitT> inputs) throws Exception {
        return committer.combine(checkpoint, currentWatermark, inputs);
    }

    @Override
    public void snapshotState(StateSnapshotContext context) throws Exception {
        super.snapshotState(context);
        pollInputs();
        committableStateManager.snapshotState(context, committables(committablesPerCheckpoint));
    }

    private List<GlobalCommitT> committables(NavigableMap<Long, GlobalCommitT> map) {
        return new ArrayList<>(map.values());
    }

    @Override
    public void endInput() throws Exception {
        endInput = true;
        if (streamingCheckpointEnabled) {
            return;
        }

        pollInputs();
        commitUpToCheckpoint(Long.MAX_VALUE);
    }

    @Override
    public void notifyCheckpointComplete(long checkpointId) throws Exception {
        super.notifyCheckpointComplete(checkpointId);
        commitUpToCheckpoint(endInput ? Long.MAX_VALUE : checkpointId);
    }

    private void commitUpToCheckpoint(long checkpointId) throws Exception {
        NavigableMap<Long, GlobalCommitT> headMap =
                committablesPerCheckpoint.headMap(checkpointId, true);
        committer.commit(committables(headMap), getMetricGroup().getIOMetricGroup());
        headMap.clear();
        lastSnapshot=getLastSnapshot();
    }

    public Long getLastSnapshot(){
        try {
            FileStoreCommit fileStoreCommit= ((StoreCommitter)committer).getCommit().getCommit();
            SnapshotManager snapshotManager=((FileStoreCommitImpl)fileStoreCommit).getSnapshotManager();
            return snapshotManager.latestSnapshotId() == null ? 0L: snapshotManager.latestSnapshotId();
        }catch (Exception e){
            LOG.warn("get last snapshotId error:{}",e.getMessage());
        }
        return 0L;
    }

    @Override
    public void processElement(StreamRecord<CommitT> element) {
        output.collect(element);
        this.inputs.add(element.getValue());
    }

    @Override
    public void close() throws Exception {
        committablesPerCheckpoint.clear();
        inputs.clear();
        if (committer != null) {
            committer.close();
        }
        super.close();
    }

    public String getCommitUser() {
        return commitUser;
    }

    private void pollInputs() throws Exception {
        Map<Long, List<CommitT>> grouped = committer.groupByCheckpoint(inputs);

        for (Map.Entry<Long, List<CommitT>> entry : grouped.entrySet()) {
            Long cp = entry.getKey();
            List<CommitT> committables = entry.getValue();
            if (committablesPerCheckpoint.containsKey(cp)) {
                throw new RuntimeException(
                        String.format(
                                "Repeatedly commit the same checkpoint files. \n"
                                        + "The previous files is %s, \n"
                                        + "and the subsequent files is %s",
                                committablesPerCheckpoint.get(cp), committables));
            }

            committablesPerCheckpoint.put(cp, toCommittables(cp, committables));
        }

        this.inputs.clear();
    }
}<|MERGE_RESOLUTION|>--- conflicted
+++ resolved
@@ -83,11 +83,9 @@
 
     private transient boolean endInput;
 
-<<<<<<< HEAD
+    private transient String commitUser;
+
     private transient long lastSnapshot;
-=======
-    private transient String commitUser;
->>>>>>> b51da270
 
     public CommitterOperator(
             boolean streamingCheckpointEnabled,
