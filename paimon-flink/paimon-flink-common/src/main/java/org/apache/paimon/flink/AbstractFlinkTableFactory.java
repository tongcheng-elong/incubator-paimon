--- conflicted
+++ resolved
@@ -82,7 +82,6 @@
 
     @Override
     public DynamicTableSource createDynamicTableSource(Context context) {
-        System.out.println("change-date:2023-07-27");
         CatalogTable origin = context.getCatalogTable().getOrigin();
         boolean isStreamingMode =
                 context.getConfiguration().get(ExecutionOptions.RUNTIME_MODE)
@@ -113,9 +112,6 @@
 
     @Override
     public DynamicTableSink createDynamicTableSink(Context context) {
-<<<<<<< HEAD
-        System.out.println("change-date:2023-07-27");
-=======
         Table table = buildPaimonTable(context);
         if (table instanceof FileStoreTable) {
             storeTableLineage(
@@ -123,7 +119,6 @@
                     context,
                     (entity, lineage) -> lineage.saveSinkTableLineage(entity));
         }
->>>>>>> 6dc0352c
         return new FlinkTableSink(
                 context.getObjectIdentifier(),
                 table,
